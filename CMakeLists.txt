--- conflicted
+++ resolved
@@ -72,12 +72,8 @@
 # Sensor options
 option(BUILD_LIBREALSENSE         "Build support for Intel RealSense camera" ON )
 option(USE_SYSTEM_LIBREALSENSE    "Use system pre-installed librealsense"    OFF)
-<<<<<<< HEAD
 option(BUILD_AZURE_KINECT         "Build support for Azure Kinect sensor"    ON )
-=======
-option(BUILD_AZURE_KINECT         "Build support for Azure Kinect sensor"    OFF)
-
->>>>>>> 16274c1d
+
 # ML library options
 option(BUILD_TENSORFLOW_OPS       "Build ops for TensorFlow"                 OFF)
 option(BUILD_PYTORCH_OPS          "Build ops for PyTorch"                    OFF)
