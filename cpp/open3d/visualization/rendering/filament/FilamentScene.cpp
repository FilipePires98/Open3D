--- conflicted
+++ resolved
@@ -107,12 +107,9 @@
         {"depth", ResourceManager::kDefaultDepthShader},
         {"unlitGradient", ResourceManager::kDefaultUnlitGradientShader},
         {"unlitSolidColor", ResourceManager::kDefaultUnlitSolidColorShader},
-<<<<<<< HEAD
+        {"unlitLine", ResourceManager::kDefaultLineShader},
         {"unlitPolygonOffset",
          ResourceManager::kDefaultUnlitPolygonOffsetShader},
-=======
-        {"unlitLine", ResourceManager::kDefaultLineShader},
->>>>>>> bb487359
 };
 
 MaterialHandle kColorOnlyMesh = ResourceManager::kDefaultUnlit;
@@ -268,14 +265,11 @@
     if (!downsampled_name.empty()) {
         buffer_builder->SetDownsampleThreshold(downsample_threshold);
     }
-<<<<<<< HEAD
     buffer_builder->SetAdjustColorsForSRGBToneMapping(material.sRGB_color);
-=======
     if (material.shader == "unlitLine") {
         buffer_builder->SetWideLines();
     }
 
->>>>>>> bb487359
     auto buffers = buffer_builder->ConstructBuffers();
     auto vb = std::get<0>(buffers);
     auto ib = std::get<1>(buffers);
@@ -772,17 +766,17 @@
             .Finish();
 }
 
-<<<<<<< HEAD
+void FilamentScene::UpdateLineShader(GeometryMaterialInstance& geom_mi) {
+    renderer_.ModifyMaterial(geom_mi.mat_instance)
+            .SetColor("baseColor", geom_mi.properties.base_color, true)
+            .SetParameter("lineWidth", geom_mi.properties.line_width)
+            .Finish();
+}
+
 void FilamentScene::UpdateUnlitPolygonOffsetShader(
         GeometryMaterialInstance& geom_mi) {
     renderer_.ModifyMaterial(geom_mi.mat_instance)
             .SetParameter("pointSize", geom_mi.properties.point_size)
-=======
-void FilamentScene::UpdateLineShader(GeometryMaterialInstance& geom_mi) {
-    renderer_.ModifyMaterial(geom_mi.mat_instance)
-            .SetColor("baseColor", geom_mi.properties.base_color, true)
-            .SetParameter("lineWidth", geom_mi.properties.line_width)
->>>>>>> bb487359
             .Finish();
 }
 
@@ -933,15 +927,12 @@
         UpdateGradientShader(geom.mat);
     } else if (props.shader == "unlitSolidColor") {
         UpdateSolidColorShader(geom.mat);
-<<<<<<< HEAD
+    } else if (props.shader == "unlitLine") {
+        UpdateLineShader(geom.mat);
     } else if (props.shader == "unlitPolygonOffset") {
         UpdateUnlitPolygonOffsetShader(geom.mat);
     } else if (props.shader != "") {
         utility::LogWarning("'{}' is not a valid shader", props.shader);
-=======
-    } else if (props.shader == "unlitLine") {
-        UpdateLineShader(geom.mat);
->>>>>>> bb487359
     }
 }
 
@@ -981,13 +972,10 @@
             UpdateGradientShader(geom->mat);
         } else if (material.shader == "unlitSolidColor") {
             UpdateSolidColorShader(geom->mat);
-<<<<<<< HEAD
+        } else if (material.shader == "unlitLine") {
+            UpdateLineShader(geom->mat);
         } else if (material.shader == "unlitPolygonOffset") {
             UpdateUnlitPolygonOffsetShader(geom->mat);
-=======
-        } else if (material.shader == "unlitLine") {
-            UpdateLineShader(geom->mat);
->>>>>>> bb487359
         } else {
             UpdateDepthShader(geom->mat);
         }
