// ----------------------------------------------------------------------------
// -                        Open3D: www.open3d.org                            -
// ----------------------------------------------------------------------------
// The MIT License (MIT)
//
// Copyright (c) 2020 www.open3d.org
//
// Permission is hereby granted, free of charge, to any person obtaining a copy
// of this software and associated documentation files (the "Software"), to deal
// in the Software without restriction, including without limitation the rights
// to use, copy, modify, merge, publish, distribute, sublicense, and/or sell
// copies of the Software, and to permit persons to whom the Software is
// furnished to do so, subject to the following conditions:
//
// The above copyright notice and this permission notice shall be included in
// all copies or substantial portions of the Software.
//
// THE SOFTWARE IS PROVIDED "AS IS", WITHOUT WARRANTY OF ANY KIND, EXPRESS OR
// IMPLIED, INCLUDING BUT NOT LIMITED TO THE WARRANTIES OF MERCHANTABILITY,
// FITNESS FOR A PARTICULAR PURPOSE AND NONINFRINGEMENT. IN NO EVENT SHALL THE
// AUTHORS OR COPYRIGHT HOLDERS BE LIABLE FOR ANY CLAIM, DAMAGES OR OTHER
// LIABILITY, WHETHER IN AN ACTION OF CONTRACT, TORT OR OTHERWISE, ARISING
// FROM, OUT OF OR IN CONNECTION WITH THE SOFTWARE OR THE USE OR OTHER DEALINGS
// IN THE SOFTWARE.
// ----------------------------------------------------------------------------

// 4068: Filament has some clang-specific vectorizing pragma's that MSVC flags
// 4146: PixelBufferDescriptor assert unsigned is positive before subtracting
//       but MSVC can't figure that out.
// 4293: Filament's utils/algorithm.h utils::details::clz() does strange
//       things with MSVC. Somehow sizeof(unsigned int) > 4, but its size is
//       32 so that x >> 32 gives a warning. (Or maybe the compiler can't
//       determine the if statement does not run.)
// 4305: LightManager.h needs to specify some constants as floats
#include <unordered_set>
#ifdef _MSC_VER
#pragma warning(push)
#pragma warning(disable : 4068 4146 4293 4305)
#endif  // _MSC_VER

#include <backend/PixelBufferDescriptor.h>  // bogus 4146 warning on MSVC
#include <filament/Engine.h>
#include <filament/IndirectLight.h>
#include <filament/LightManager.h>
#include <filament/MaterialInstance.h>
#include <filament/Renderer.h>
#include <filament/Scene.h>
#include <filament/Skybox.h>
#include <filament/SwapChain.h>
#include <filament/Texture.h>
#include <filament/TextureSampler.h>
#include <filament/TransformManager.h>
#include <filament/VertexBuffer.h>
#include <filament/View.h>
#include <geometry/SurfaceOrientation.h>
#include <utils/EntityManager.h>

#ifdef _MSC_VER
#pragma warning(pop)
#endif  // _MSC_VER

// We do NOT include this first because it includes Image.h, which includes
// the fmt library, which includes windows.h (on Windows), which #defines
// OPAQUE (!!??) which causes syntax errors with filament/View.h which tries
// to make OPAQUE an member of a class enum. So include this after all the
// Filament headers to avoid this problem.
#if 1  // (enclose in #if so that apply-style doesn't move this)
#include "open3d/visualization/rendering/filament/FilamentScene.h"
#endif  // 1

#include "open3d/geometry/BoundingVolume.h"
#include "open3d/geometry/LineSet.h"
#include "open3d/geometry/PointCloud.h"
#include "open3d/geometry/TriangleMesh.h"
#include "open3d/t/geometry/PointCloud.h"
#include "open3d/utility/Console.h"
#include "open3d/visualization/rendering/Light.h"
#include "open3d/visualization/rendering/Material.h"
#include "open3d/visualization/rendering/Model.h"
#include "open3d/visualization/rendering/RendererHandle.h"
#include "open3d/visualization/rendering/filament/FilamentEngine.h"
#include "open3d/visualization/rendering/filament/FilamentEntitiesMods.h"
#include "open3d/visualization/rendering/filament/FilamentGeometryBuffersBuilder.h"
#include "open3d/visualization/rendering/filament/FilamentRenderer.h"
#include "open3d/visualization/rendering/filament/FilamentResourceManager.h"
#include "open3d/visualization/rendering/filament/FilamentView.h"

namespace {  // avoid polluting global namespace, since only used here
/// @cond

void DeallocateBuffer(void* buffer, size_t size, void* user_ptr) {
    free(buffer);
}

const std::string kBackgroundName = "__background";
const std::string kGroundPlaneName = "__ground_plane";
const Eigen::Vector4f kDefaultGroundPlaneColor(0.5f, 0.5f, 0.5f, 1.f);

namespace defaults_mapping {

using GeometryType = open3d::geometry::Geometry::GeometryType;
using MaterialHandle = open3d::visualization::rendering::MaterialHandle;
using ResourceManager =
        open3d::visualization::rendering::FilamentResourceManager;

std::unordered_map<std::string, MaterialHandle> shader_mappings = {
        {"defaultLit", ResourceManager::kDefaultLit},
        {"defaultLitTransparency",
         ResourceManager::kDefaultLitWithTransparency},
        {"defaultLitSSR", ResourceManager::kDefaultLitSSR},
        {"defaultUnlitTransparency",
         ResourceManager::kDefaultUnlitWithTransparency},
        {"defaultUnlit", ResourceManager::kDefaultUnlit},
        {"normals", ResourceManager::kDefaultNormalShader},
        {"depth", ResourceManager::kDefaultDepthShader},
        {"depthValue", ResourceManager::kDefaultDepthValueShader},
        {"unlitGradient", ResourceManager::kDefaultUnlitGradientShader},
        {"unlitSolidColor", ResourceManager::kDefaultUnlitSolidColorShader},
        {"unlitPolygonOffset",
         ResourceManager::kDefaultUnlitPolygonOffsetShader},
        {"unlitBackground", ResourceManager::kDefaultUnlitBackgroundShader},
        {"infiniteGroundPlane", ResourceManager::kInfinitePlaneShader},
        {"unlitLine", ResourceManager::kDefaultLineShader}};

MaterialHandle kColorOnlyMesh = ResourceManager::kDefaultUnlit;
MaterialHandle kPlainMesh = ResourceManager::kDefaultLit;
MaterialHandle kMesh = ResourceManager::kDefaultLit;

MaterialHandle kColoredPointcloud = ResourceManager::kDefaultUnlit;
MaterialHandle kPointcloud = ResourceManager::kDefaultLit;

MaterialHandle kLineset = ResourceManager::kDefaultUnlit;

}  // namespace defaults_mapping

namespace converters {
using EigenMatrix =
        open3d::visualization::rendering::FilamentScene::Transform::MatrixType;
using FilamentMatrix = filament::math::mat4f;
EigenMatrix EigenMatrixFromFilamentMatrix(const filament::math::mat4f& fm) {
    EigenMatrix em;

    em << fm(0, 0), fm(0, 1), fm(0, 2), fm(0, 3), fm(1, 0), fm(1, 1), fm(1, 2),
            fm(1, 3), fm(2, 0), fm(2, 1), fm(2, 2), fm(2, 3), fm(3, 0),
            fm(3, 1), fm(3, 2), fm(3, 3);

    return em;
}

FilamentMatrix FilamentMatrixFromEigenMatrix(const EigenMatrix& em) {
    // Filament matrices is column major and Eigen's - row major
    return FilamentMatrix(FilamentMatrix::row_major_init{
            em(0, 0), em(0, 1), em(0, 2), em(0, 3), em(1, 0), em(1, 1),
            em(1, 2), em(1, 3), em(2, 0), em(2, 1), em(2, 2), em(2, 3),
            em(3, 0), em(3, 1), em(3, 2), em(3, 3)});
}
}  // namespace converters
/// @endcond
}  // namespace

namespace open3d {
namespace visualization {
namespace rendering {

FilamentScene::FilamentScene(filament::Engine& engine,
                             FilamentResourceManager& resource_mgr,
                             Renderer& renderer)
    : Scene(renderer), engine_(engine), resource_mgr_(resource_mgr) {
    scene_ = engine_.createScene();
    CreateSunDirectionalLight();
    // Note: can't set background color, because ImguiFilamentBridge
    // creates a Scene, and it needs to not have anything drawing, or it
    // covers up any SceneWidgets in the window.
}

FilamentScene::~FilamentScene() {}

Scene* FilamentScene::Copy() {
    auto copy = new FilamentScene(engine_, resource_mgr_, renderer_);
    copy->geometries_ = this->geometries_;
    copy->lights_ = this->lights_;
    copy->model_geometries_ = this->model_geometries_;
    copy->background_color_ = this->background_color_;
    copy->background_image_ = this->background_image_;
    copy->ibl_name_ = this->ibl_name_;
    copy->ibl_enabled_ = this->ibl_enabled_;
    copy->skybox_enabled_ = this->skybox_enabled_;
    copy->indirect_light_ = this->indirect_light_;
    copy->skybox_ = this->skybox_;
    copy->sun_ = this->sun_;

    for (auto& name_geom : copy->geometries_) {
        auto& name = name_geom.first;
        auto& geom = name_geom.second;

        auto& renderable_mgr = copy->engine_.getRenderableManager();
        auto inst = renderable_mgr.getInstance(geom.filament_entity);
        auto box = renderable_mgr.getAxisAlignedBoundingBox(inst);
        auto vbuf = copy->resource_mgr_.GetVertexBuffer(geom.vb).lock();
        auto ibuf = copy->resource_mgr_.GetIndexBuffer(geom.ib).lock();
        auto new_entity = utils::EntityManager::get().create();
        filament::RenderableManager::Builder builder(1);
        builder.boundingBox(box)
                .layerMask(FilamentView::kAllLayersMask,
                           FilamentView::kMainLayer)
                .castShadows(geom.cast_shadows)
                .receiveShadows(geom.receive_shadows)
                .culling(geom.culling_enabled)
                .geometry(0, geom.primitive_type, vbuf.get(), ibuf.get());
        if (geom.priority >= 0) {
            builder.priority(uint8_t(geom.priority));
        }
        copy->resource_mgr_.ReuseVertexBuffer(geom.vb);

        auto material_instance = copy->AssignMaterialToFilamentGeometry(
                builder, geom.mat.properties);

        auto result = builder.build(copy->engine_, new_entity);
        if (result == filament::RenderableManager::Builder::Success) {
            if (geom.visible) {
                copy->scene_->addEntity(new_entity);
            }
            geom.filament_entity = new_entity;
            geom.mat.mat_instance = material_instance;

            auto transform = this->GetGeometryTransform(name);
            copy->SetGeometryTransform(name, transform);
            copy->UpdateMaterialProperties(
                    copy->geometries_[name]);  // for non-const

        } else {
            utility::LogWarning(
                    "Failed to copy Filament resources for geometry {}", name);
        }
    }
    return copy;
}

ViewHandle FilamentScene::AddView(std::int32_t x,
                                  std::int32_t y,
                                  std::uint32_t w,
                                  std::uint32_t h) {
    auto handle = ViewHandle::Next();
    auto view = std::make_unique<FilamentView>(engine_, *this, resource_mgr_);

    view->SetViewport(x, y, w, h);
    if (!views_.empty()) {
        view->SetDiscardBuffers(View::TargetBuffers::DepthAndStencil);
    }

    ViewContainer c;
    c.view = std::move(view);
    views_.emplace(handle, std::move(c));

    return handle;
}

View* FilamentScene::GetView(const ViewHandle& view_id) const {
    auto found = views_.find(view_id);
    if (found != views_.end()) {
        return found->second.view.get();
    }

    return nullptr;
}

void FilamentScene::SetViewActive(const ViewHandle& view_id, bool is_active) {
    auto found = views_.find(view_id);
    if (found != views_.end()) {
        found->second.is_active = is_active;
        found->second.render_count = -1;
    }
}

void FilamentScene::SetRenderOnce(const ViewHandle& view_id) {
    auto found = views_.find(view_id);
    if (found != views_.end()) {
        found->second.is_active = true;
        // NOTE: This value should match the value of render_count_ in
        // FilamentRenderer::EnableCaching
        found->second.render_count = 1;
    }
}

void FilamentScene::RemoveView(const ViewHandle& view_id) {
    views_.erase(view_id);
}

void FilamentScene::AddCamera(const std::string& camera_name,
                              std::shared_ptr<Camera> cam) {}

void FilamentScene::RemoveCamera(const std::string& camera_name) {}

void FilamentScene::SetActiveCamera(const std::string& camera_name) {}

MaterialInstanceHandle FilamentScene::AssignMaterialToFilamentGeometry(
        filament::RenderableManager::Builder& builder,
        const Material& material) {
    // TODO: put this in a method
    auto shader = defaults_mapping::shader_mappings[material.shader];
    if (!shader) shader = defaults_mapping::kColorOnlyMesh;

    auto material_instance = resource_mgr_.CreateMaterialInstance(shader);
    auto wmat_instance = resource_mgr_.GetMaterialInstance(material_instance);
    if (!wmat_instance.expired()) {
        builder.material(0, wmat_instance.lock().get());
    }
    return material_instance;
}

bool FilamentScene::AddGeometry(const std::string& object_name,
                                const geometry::Geometry3D& geometry,
                                const Material& material,
                                const std::string& downsampled_name /*= ""*/,
                                size_t downsample_threshold /*= SIZE_MAX*/) {
    if (geometries_.count(object_name) > 0) {
        utility::LogWarning(
                "Geometry {} has already been added to scene graph.",
                object_name);
        return false;
    }

    auto tris = dynamic_cast<const geometry::TriangleMesh*>(&geometry);
    if (tris && tris->vertex_normals_.empty() &&
        tris->triangle_normals_.empty() &&
        (material.shader == "defaultUnlit" ||
         material.shader == "defaultLitTransparency")) {
        utility::LogWarning(
                "Using a shader with lighting but geometry has no normals.");
    }

    // Build Filament buffers
    auto geometry_buffer_builder = GeometryBuffersBuilder::GetBuilder(geometry);
    if (!geometry_buffer_builder) {
        utility::LogWarning("Geometry type {} is not supported yet!",
                            static_cast<size_t>(geometry.GetGeometryType()));
        return false;
    }

    auto buffer_builder = GeometryBuffersBuilder::GetBuilder(geometry);
    if (!downsampled_name.empty()) {
        buffer_builder->SetDownsampleThreshold(downsample_threshold);
    }
    buffer_builder->SetAdjustColorsForSRGBToneMapping(material.sRGB_color);
    if (material.shader == "unlitLine") {
        buffer_builder->SetWideLines();
    }

    auto buffers = buffer_builder->ConstructBuffers();
    auto vb = std::get<0>(buffers);
    auto ib = std::get<1>(buffers);
    auto ib_downsampled = std::get<2>(buffers);
    filament::Box aabb = buffer_builder->ComputeAABB();  // expensive
    bool success = CreateAndAddFilamentEntity(object_name, *buffer_builder,
                                              aabb, vb, ib, material);
    if (success && ib_downsampled) {
        if (!CreateAndAddFilamentEntity(downsampled_name, *buffer_builder, aabb,
                                        vb, ib_downsampled, material,
                                        BufferReuse::kYes)) {
            utility::LogWarning(
                    "Internal error: could not create downsampled point cloud");
        }
    }
    return success;
}

bool FilamentScene::AddGeometry(const std::string& object_name,
                                const t::geometry::PointCloud& point_cloud,
                                const Material& material,
                                const std::string& downsampled_name /*= ""*/,
                                size_t downsample_threshold /*= SIZE_MAX*/) {
    // Tensor::Min() and Tensor::Max() can be very slow on certain setups,
    // in particular macOS with clang 11.0.0. This is a temporary fix.
    auto ComputeAABB =
            [](const t::geometry::PointCloud& cloud) -> filament::Box {
        Eigen::Vector3f min_pt = {1e30f, 1e30f, 1e30f};
        Eigen::Vector3f max_pt = {-1e30f, -1e30f, -1e30f};
        const auto& points = cloud.GetPoints();
        const size_t n = points.GetLength();
        float* pts = (float*)points.GetDataPtr();
        for (size_t i = 0; i < 3 * n; i += 3) {
            min_pt[0] = std::min(min_pt[0], pts[i]);
            min_pt[1] = std::min(min_pt[1], pts[i + 1]);
            min_pt[2] = std::min(min_pt[2], pts[i + 2]);
            max_pt[0] = std::max(max_pt[0], pts[i]);
            max_pt[1] = std::max(max_pt[1], pts[i + 1]);
            max_pt[2] = std::max(max_pt[2], pts[i + 2]);
        }

        const filament::math::float3 min(min_pt.x(), min_pt.y(), min_pt.z());
        const filament::math::float3 max(max_pt.x(), max_pt.y(), max_pt.z());

        filament::Box aabb;
        aabb.set(min, max);
        return aabb;
    };

    // Basic sanity checks
    if (point_cloud.IsEmpty()) {
        utility::LogWarning("Point cloud for object {} is empty", object_name);
        return false;
    }
    const auto& points = point_cloud.GetPoints();
    if (points.GetDevice().GetType() == core::Device::DeviceType::CUDA) {
        utility::LogWarning(
                "GPU resident tensor point clouds are not supported at this "
                "time");
        return false;
    }
    if (points.GetDtype() != core::Dtype::Float32) {
        utility::LogWarning("tensor point cloud must have Dtype of Float32");
        return false;
    }

    auto buffer_builder = GeometryBuffersBuilder::GetBuilder(point_cloud);
    if (!downsampled_name.empty()) {
        buffer_builder->SetDownsampleThreshold(downsample_threshold);
    }
    buffer_builder->SetAdjustColorsForSRGBToneMapping(material.sRGB_color);
    auto buffers = buffer_builder->ConstructBuffers();
    auto vb = std::get<0>(buffers);
    auto ib = std::get<1>(buffers);
    auto ib_downsampled = std::get<2>(buffers);
    filament::Box aabb = ComputeAABB(point_cloud);
    bool success = CreateAndAddFilamentEntity(object_name, *buffer_builder,
                                              aabb, vb, ib, material);
    if (success && ib_downsampled) {
        if (!CreateAndAddFilamentEntity(downsampled_name, *buffer_builder, aabb,
                                        vb, ib_downsampled, material,
                                        BufferReuse::kYes)) {
            // If we failed to create a downsampled cloud, which would be
            // unlikely, create another entity with the original buffers
            // (since that succeeded).
            utility::LogWarning(
                    "Internal error: could not create downsampled point cloud");
            CreateAndAddFilamentEntity(downsampled_name, *buffer_builder, aabb,
                                       vb, ib, material, BufferReuse::kYes);
        }
    }
    return success;
}

#ifndef NDEBUG
void OutputMaterialProperties(const visualization::rendering::Material& mat) {
    utility::LogInfo("Material {}", mat.name);
    utility::LogInfo("\tAlpha: {}", mat.has_alpha);
    utility::LogInfo("\tBase Color: {},{},{},{}", mat.base_color.x(),
                     mat.base_color.y(), mat.base_color.z(),
                     mat.base_color.w());
    utility::LogInfo("\tBase Metallic: {}", mat.base_metallic);
    utility::LogInfo("\tBase Roughness: {}", mat.base_roughness);
    utility::LogInfo("\tBase Reflectance: {}", mat.base_reflectance);
    utility::LogInfo("\tBase Clear Cout: {}", mat.base_clearcoat);
}
#endif

bool FilamentScene::AddGeometry(const std::string& object_name,
                                const TriangleMeshModel& model) {
    if (geometries_.count(object_name) > 0 ||
        model_geometries_.count(object_name) > 0) {
        utility::LogWarning("Model {} has already been added to scene graph.",
                            object_name);
        return false;
    }

    std::vector<std::string> mesh_object_names;
    std::unordered_multiset<std::string> check_duplicates;
    for (const auto& mesh : model.meshes_) {
        auto& mat = model.materials_[mesh.material_idx];
        std::string derived_name(object_name + ":" + mesh.mesh_name);
        check_duplicates.insert(derived_name);
        if (check_duplicates.count(derived_name) > 1) {
            derived_name +=
                    std::string("_") +
                    std::to_string(check_duplicates.count(derived_name));
        }
        AddGeometry(derived_name, *(mesh.mesh), mat);
        mesh_object_names.push_back(derived_name);
    }
    model_geometries_[object_name] = mesh_object_names;

    return true;
}

bool FilamentScene::CreateAndAddFilamentEntity(
        const std::string& object_name,
        GeometryBuffersBuilder& buffer_builder,
        filament::Box& aabb,
        VertexBufferHandle vb,
        IndexBufferHandle ib,
        const Material& material,
        BufferReuse reusing_vertex_buffer /*= kNo*/) {
    auto vbuf = resource_mgr_.GetVertexBuffer(vb).lock();
    auto ibuf = resource_mgr_.GetIndexBuffer(ib).lock();

    auto filament_entity = utils::EntityManager::get().create();
    filament::RenderableManager::Builder builder(1);
    builder.boundingBox(aabb)
            .layerMask(FilamentView::kAllLayersMask, FilamentView::kMainLayer)
            .castShadows(true)
            .receiveShadows(true)
            .geometry(0, buffer_builder.GetPrimitiveType(), vbuf.get(),
                      ibuf.get());

    auto material_instance =
            AssignMaterialToFilamentGeometry(builder, material);

    auto result = builder.build(engine_, filament_entity);
    if (result == filament::RenderableManager::Builder::Success) {
        scene_->addEntity(filament_entity);

        auto giter = geometries_.emplace(std::make_pair(
                object_name,
                RenderableGeometry{object_name,
                                   true,
                                   true,
                                   true,
                                   true,
                                   -1,
                                   {{}, material, material_instance},
                                   filament_entity,
                                   buffer_builder.GetPrimitiveType(),
                                   vb,
                                   ib}));

        SetGeometryTransform(object_name, Transform::Identity());
        UpdateMaterialProperties(giter.first->second);
    } else {
        // NOTE: Is there a better way to handle builder failing? That's a
        // sign of a major problem.
        utility::LogWarning(
                "Failed to build Filament resources for geometry {}",
                object_name);
        return false;
    }

    if (reusing_vertex_buffer == BufferReuse::kYes) {
        resource_mgr_.ReuseVertexBuffer(vb);
    }

    return true;
}

bool FilamentScene::HasGeometry(const std::string& object_name) const {
    if (GeometryIsModel(object_name)) {
        return true;
    }
    auto geom_entry = geometries_.find(object_name);
    return (geom_entry != geometries_.end());
}

static void deallocate_vertex_buffer(void* buffer,
                                     size_t size,
                                     void* user_ptr) {
    free(buffer);
}

void FilamentScene::UpdateGeometry(const std::string& object_name,
                                   const t::geometry::PointCloud& point_cloud,
                                   uint32_t update_flags) {
    auto geoms = GetGeometry(object_name, false);
    if (!geoms.empty()) {
        // Note: There should only be a single entry in geoms
        auto* g = geoms[0];
        auto vbuf_ptr = resource_mgr_.GetVertexBuffer(g->vb).lock();
        auto vbuf = vbuf_ptr.get();

        const auto& points = point_cloud.GetPoints();
        const size_t n_vertices = points.GetLength();

        // NOTE: number of points in the updated point cloud must be the
        // same as the number of points when the vertex buffer was first
        // created. If the number of points has changed then it cannot be
        // updated. In that case, you must remove the geometry then add it
        // again.
        if (n_vertices > vbuf->getVertexCount()) {
            utility::LogWarning(
                    "Geometry for point cloud {} cannot be updated because the "
                    "number of points exceeds the existing point count (Old: "
                    "{}, New: {})",
                    object_name, vbuf->getVertexCount(), n_vertices);
            return;
        }

        bool geometry_update_needed = n_vertices != vbuf->getVertexCount();

        // Update the each of the attribute requested
        if (update_flags & kUpdatePointsFlag) {
            filament::VertexBuffer::BufferDescriptor pts_descriptor(
                    points.GetDataPtr(), n_vertices * 3 * sizeof(float));
            vbuf->setBufferAt(engine_, 0, std::move(pts_descriptor));
        }

        if (update_flags & kUpdateColorsFlag && point_cloud.HasPointColors()) {
            const size_t color_array_size = n_vertices * 3 * sizeof(float);
            filament::VertexBuffer::BufferDescriptor color_descriptor(
                    point_cloud.GetPointColors().GetDataPtr(),
                    color_array_size);
            vbuf->setBufferAt(engine_, 1, std::move(color_descriptor));
        }

        if (update_flags & kUpdateNormalsFlag &&
            point_cloud.HasPointNormals()) {
            const size_t normal_array_size = n_vertices * 4 * sizeof(float);
            const auto& normals = point_cloud.GetPointNormals();

            // Converting normals to Filament type - quaternions
            auto float4v_tangents = static_cast<filament::math::quatf*>(
                    malloc(normal_array_size));
            auto orientation = filament::geometry::SurfaceOrientation::Builder()
                                       .vertexCount(n_vertices)
                                       .normals(reinterpret_cast<
                                                const filament::math::float3*>(
                                               normals.GetDataPtr()))
                                       .build();
            orientation->getQuats(float4v_tangents, n_vertices);
            filament::VertexBuffer::BufferDescriptor normals_descriptor(
                    float4v_tangents, normal_array_size,
                    deallocate_vertex_buffer);
            vbuf->setBufferAt(engine_, 2, std::move(normals_descriptor));
        }

        if (update_flags & kUpdateUv0Flag) {
            const size_t uv_array_size = n_vertices * 2 * sizeof(float);
            if (point_cloud.HasPointAttr("uv")) {
                filament::VertexBuffer::BufferDescriptor uv_descriptor(
                        point_cloud.GetPointAttr("uv").GetDataPtr(),
                        uv_array_size);
                vbuf->setBufferAt(engine_, 3, std::move(uv_descriptor));
            } else if (point_cloud.HasPointAttr("__visualization_scalar")) {
                // Update in PointCloudBuffers.cpp, too:
                //     TPointCloudBuffersBuilder::ConstructBuffers
                float* uv_array = static_cast<float*>(malloc(uv_array_size));
                memset(uv_array, 0, uv_array_size);
                const float* src = static_cast<const float*>(
                        point_cloud.GetPointAttr("__visualization_scalar")
                                .GetDataPtr());
                const size_t n = 2 * n_vertices;
                for (size_t i = 0; i < n; i += 2) {
                    uv_array[i] = *src++;
                }
                filament::VertexBuffer::BufferDescriptor uv_descriptor(
                        uv_array, uv_array_size, DeallocateBuffer);
                vbuf->setBufferAt(engine_, 3, std::move(uv_descriptor));
            }
        }

        // Update the geometry to reflect new geometry count
        if (geometry_update_needed) {
            auto& renderable_mgr = engine_.getRenderableManager();
            auto inst = renderable_mgr.getInstance(g->filament_entity);
            renderable_mgr.setGeometryAt(
                    inst, 0, filament::RenderableManager::PrimitiveType::POINTS,
                    0, n_vertices);
        }
    }
}

void FilamentScene::RemoveGeometry(const std::string& object_name) {
    auto geoms = GetGeometry(object_name, false);
    if (!geoms.empty()) {
        for (auto* g : geoms) {
            scene_->remove(g->filament_entity);
            g->ReleaseResources(engine_, resource_mgr_);
            geometries_.erase(g->name);
        }
    }

    if (GeometryIsModel(object_name)) {
        model_geometries_.erase(object_name);
    }
}

void FilamentScene::ShowGeometry(const std::string& object_name, bool show) {
    auto geoms = GetGeometry(object_name);
    for (auto* g : geoms) {
        if (g->visible != show) {
            g->visible = show;
            if (show) {
                scene_->addEntity(g->filament_entity);
            } else {
                scene_->remove(g->filament_entity);
            }
        }
    }
}

bool FilamentScene::GeometryIsVisible(const std::string& object_name) {
    auto geoms = GetGeometry(object_name);
    if (!geoms.empty()) {
        // NOTE: all meshes of model share same visibility so we only need to
        // check first entry of this array
        return geoms[0]->visible;
    } else {
        return false;
    }
}

utils::EntityInstance<filament::TransformManager>
FilamentScene::GetGeometryTransformInstance(RenderableGeometry* geom) {
    filament::TransformManager::Instance itransform;
    auto& transform_mgr = engine_.getTransformManager();
    itransform = transform_mgr.getInstance(geom->filament_entity);
    if (!itransform.isValid()) {
        using namespace filament::math;
        transform_mgr.create(geom->filament_entity);
        itransform = transform_mgr.getInstance(geom->filament_entity);
        transform_mgr.create(geom->filament_entity, itransform,
                             mat4f::translation(float3{0.0f, 0.0f, 0.0f}));
    }
    return itransform;
}

void FilamentScene::SetGeometryTransform(const std::string& object_name,
                                         const Transform& transform) {
    auto geoms = GetGeometry(object_name);
    for (auto* g : geoms) {
        auto itransform = GetGeometryTransformInstance(g);
        if (itransform.isValid()) {
            const auto& ematrix = transform.matrix();
            auto& transform_mgr = engine_.getTransformManager();
            transform_mgr.setTransform(
                    itransform,
                    converters::FilamentMatrixFromEigenMatrix(ematrix));
        }
    }
}

FilamentScene::Transform FilamentScene::GetGeometryTransform(
        const std::string& object_name) {
    Transform etransform;
    auto geoms = GetGeometry(object_name);
    if (!geoms.empty()) {
        auto itransform = GetGeometryTransformInstance(geoms[0]);
        if (itransform.isValid()) {
            auto& transform_mgr = engine_.getTransformManager();
            auto ftransform = transform_mgr.getTransform(itransform);
            etransform = converters::EigenMatrixFromFilamentMatrix(ftransform);
        }
    }
    return etransform;
}

geometry::AxisAlignedBoundingBox FilamentScene::GetGeometryBoundingBox(
        const std::string& object_name) {
    geometry::AxisAlignedBoundingBox result;
    auto geoms = GetGeometry(object_name);
    for (auto* g : geoms) {
        auto& renderable_mgr = engine_.getRenderableManager();
        auto inst = renderable_mgr.getInstance(g->filament_entity);
        auto box = renderable_mgr.getAxisAlignedBoundingBox(inst);

        auto& transform_mgr = engine_.getTransformManager();
        auto itransform = transform_mgr.getInstance(g->filament_entity);
        auto transform = transform_mgr.getWorldTransform(itransform);

        box = rigidTransform(box, transform);

        auto min = box.center - box.halfExtent;
        auto max = box.center + box.halfExtent;
        result += {{min.x, min.y, min.z}, {max.x, max.y, max.z}};
    }
    return result;
}

void FilamentScene::GeometryShadows(const std::string& object_name,
                                    bool cast_shadows,
                                    bool receive_shadows) {
    auto geoms = GetGeometry(object_name);
    for (auto* g : geoms) {
        auto& renderable_mgr = engine_.getRenderableManager();
        filament::RenderableManager::Instance inst =
                renderable_mgr.getInstance(g->filament_entity);
        renderable_mgr.setCastShadows(inst, cast_shadows);
        renderable_mgr.setReceiveShadows(inst, receive_shadows);
    }
}

void FilamentScene::SetGeometryCulling(const std::string& object_name,
                                       bool enable) {
    auto geoms = GetGeometry(object_name);
    for (auto* g : geoms) {
        auto& renderable_mgr = engine_.getRenderableManager();
        filament::RenderableManager::Instance inst =
                renderable_mgr.getInstance(g->filament_entity);
        renderable_mgr.setCulling(inst, enable);
        g->culling_enabled = enable;
    }
}

void FilamentScene::SetGeometryPriority(const std::string& object_name,
                                        uint8_t priority) {
    auto geoms = GetGeometry(object_name);
    for (auto* g : geoms) {
        auto& renderable_mgr = engine_.getRenderableManager();
        filament::RenderableManager::Instance inst =
                renderable_mgr.getInstance(g->filament_entity);
        renderable_mgr.setPriority(inst, priority);
        g->priority = (int)priority;
    }
}

void FilamentScene::UpdateDefaultLit(GeometryMaterialInstance& geom_mi) {
    auto& material = geom_mi.properties;
    auto& maps = geom_mi.maps;

    renderer_.ModifyMaterial(geom_mi.mat_instance)
            .SetColor("baseColor", material.base_color, false)
            .SetParameter("pointSize", material.point_size)
            .SetParameter("baseRoughness", material.base_roughness)
            .SetParameter("baseMetallic", material.base_metallic)
            .SetParameter("reflectance", material.base_reflectance)
            .SetParameter("clearCoat", material.base_clearcoat)
            .SetParameter("clearCoatRoughness",
                          material.base_clearcoat_roughness)
            .SetParameter("anisotropy", material.base_anisotropy)
            .SetTexture("albedo", maps.albedo_map,
                        rendering::TextureSamplerParameters::Pretty())
            .SetTexture("normalMap", maps.normal_map,
                        rendering::TextureSamplerParameters::Pretty())
            .SetTexture("ao_rough_metalMap", maps.ao_rough_metal_map,
                        rendering::TextureSamplerParameters::Pretty())
            .SetTexture("reflectanceMap", maps.reflectance_map,
                        rendering::TextureSamplerParameters::Pretty())
            // NOTE: Disabled temporarily to avoid Filament warning until
            // defaultLit is reworked to use fewer samplers
            // .SetTexture("clearCoatMap", maps.clear_coat_map,
            //             rendering::TextureSamplerParameters::Pretty())
            // .SetTexture("clearCoatRoughnessMap",
            // maps.clear_coat_roughness_map,
            //             rendering::TextureSamplerParameters::Pretty())
            // .SetTexture("anisotropyMap", maps.anisotropy_map,
            //             rendering::TextureSamplerParameters::Pretty())
            .Finish();
}

void FilamentScene::UpdateDefaultLitSSR(GeometryMaterialInstance& geom_mi) {
    auto& material = geom_mi.properties;
    auto& maps = geom_mi.maps;

    auto absorption_float3 = filament::Color::absorptionAtDistance(
            filament::math::float3(material.absorption_color.x(),
                                   material.absorption_color.y(),
                                   material.absorption_color.z()),
            material.absorption_distance);
    Eigen::Vector3f absorption(absorption_float3.x, absorption_float3.y,
                               absorption_float3.z);

    renderer_.ModifyMaterial(geom_mi.mat_instance)
            .SetColor("baseColor", material.base_color, false)
            .SetParameter("pointSize", material.point_size)
            .SetParameter("baseRoughness", material.base_roughness)
            .SetParameter("baseMetallic", material.base_metallic)
            .SetParameter("reflectance", material.base_reflectance)
            .SetParameter("clearCoat", material.base_clearcoat)
            .SetParameter("clearCoatRoughness",
                          material.base_clearcoat_roughness)
            .SetParameter("anisotropy", material.base_anisotropy)
            .SetParameter("thickness", material.thickness)
            .SetParameter("transmission", material.transmission)
            .SetParameter("absorption", absorption)
            .SetTexture("albedo", maps.albedo_map,
                        rendering::TextureSamplerParameters::Pretty())
            .SetTexture("normalMap", maps.normal_map,
                        rendering::TextureSamplerParameters::Pretty())
            .SetTexture("ao_rough_metalMap", maps.ao_rough_metal_map,
                        rendering::TextureSamplerParameters::Pretty())
            .SetTexture("reflectanceMap", maps.reflectance_map,
                        rendering::TextureSamplerParameters::Pretty())
            .Finish();
}

void FilamentScene::UpdateDefaultUnlit(GeometryMaterialInstance& geom_mi) {
    renderer_.ModifyMaterial(geom_mi.mat_instance)
            .SetColor("baseColor", geom_mi.properties.base_color, true)
            .SetParameter("pointSize", geom_mi.properties.point_size)
            .SetTexture("albedo", geom_mi.maps.albedo_map,
                        rendering::TextureSamplerParameters::Pretty())
            .Finish();
}

void FilamentScene::UpdateNormalShader(GeometryMaterialInstance& geom_mi) {
    renderer_.ModifyMaterial(geom_mi.mat_instance)
            .SetParameter("pointSize", geom_mi.properties.point_size)
            .Finish();
}

void FilamentScene::UpdateDepthShader(GeometryMaterialInstance& geom_mi) {
    auto* camera = views_.begin()->second.view->GetCamera();
    const float f = float(camera->GetFar());
    const float n = float(camera->GetNear());
    renderer_.ModifyMaterial(geom_mi.mat_instance)
            .SetParameter("pointSize", geom_mi.properties.point_size)
            .SetParameter("cameraNear", n)
            .SetParameter("cameraFar", f)
            .Finish();
}

void FilamentScene::UpdateDepthValueShader(GeometryMaterialInstance& geom_mi) {
    renderer_.ModifyMaterial(geom_mi.mat_instance)
            .SetParameter("pointSize", geom_mi.properties.point_size)
            .Finish();
}

void FilamentScene::UpdateGradientShader(GeometryMaterialInstance& geom_mi) {
    bool isLUT =
            (geom_mi.properties.gradient->GetMode() == Gradient::Mode::kLUT);
    renderer_.ModifyMaterial(geom_mi.mat_instance)
            .SetParameter("minValue", geom_mi.properties.scalar_min)
            .SetParameter("maxValue", geom_mi.properties.scalar_max)
            .SetParameter("isLUT", (isLUT ? 1.0f : 0.0f))
            .SetParameter("pointSize", geom_mi.properties.point_size)
            .SetTexture(
                    "gradient", geom_mi.maps.gradient_texture,
                    isLUT ? rendering::TextureSamplerParameters::Simple()
                          : rendering::TextureSamplerParameters::LinearClamp())
            .Finish();
}

void FilamentScene::UpdateSolidColorShader(GeometryMaterialInstance& geom_mi) {
    renderer_.ModifyMaterial(geom_mi.mat_instance)
            .SetColor("baseColor", geom_mi.properties.base_color, true)
            .SetParameter("pointSize", geom_mi.properties.point_size)
            .Finish();
}

void FilamentScene::UpdateBackgroundShader(GeometryMaterialInstance& geom_mi) {
    renderer_.ModifyMaterial(geom_mi.mat_instance)
            .SetColor("baseColor", geom_mi.properties.base_color, true)
            .SetParameter("aspectRatio", geom_mi.properties.aspect_ratio)
            .SetTexture("albedo", geom_mi.maps.albedo_map,
                        rendering::TextureSamplerParameters::LinearClamp())
            .Finish();
}

void FilamentScene::UpdateGroundPlaneShader(GeometryMaterialInstance& geom_mi) {
    renderer_.ModifyMaterial(geom_mi.mat_instance)
            .SetColor("baseColor", geom_mi.properties.base_color, true)
            .SetParameter("axis", geom_mi.properties.ground_plane_axis)
            .Finish();
}

void FilamentScene::UpdateLineShader(GeometryMaterialInstance& geom_mi) {
    renderer_.ModifyMaterial(geom_mi.mat_instance)
            .SetColor("baseColor", geom_mi.properties.base_color, true)
            .SetParameter("lineWidth", geom_mi.properties.line_width)
            .Finish();
}

void FilamentScene::UpdateUnlitPolygonOffsetShader(
        GeometryMaterialInstance& geom_mi) {
    renderer_.ModifyMaterial(geom_mi.mat_instance)
            .SetParameter("pointSize", geom_mi.properties.point_size)
            .Finish();
}

std::shared_ptr<geometry::Image> CombineTextures(
        std::shared_ptr<geometry::Image> ao,
        std::shared_ptr<geometry::Image> rough,
        std::shared_ptr<geometry::Image> metal) {
    int width = 0, height = 0;
    if (ao && ao->HasData()) {
        width = ao->width_;
        height = ao->height_;
    }
    if (rough && rough->HasData()) {
        if (width == 0) {
            width = rough->width_;
            height = rough->height_;
        } else if (width != rough->width_ || height != rough->height_) {
            utility::LogWarning(
                    "Attribute texture maps must have same dimensions");
            return {};
        }
    }
    if (metal && metal->HasData()) {
        if (width == 0) {
            width = metal->width_;
            height = metal->height_;
        } else if (width != metal->width_ || height != metal->height_) {
            utility::LogWarning(
                    "Attribute texture maps must have same dimensions");
            return {};
        }
    }

    // no maps are valid so return empty texture and let caller use defaults
    if (width == 0 || height == 0) {
        return {};
    }

    auto image = std::make_shared<geometry::Image>();
    image->Prepare(width, height, 3, 1);
    auto data = reinterpret_cast<uint8_t*>(image->data_.data());

    auto set_pixel = [&data](std::shared_ptr<geometry::Image> map, int i,
                             int j) {
        if (map && map->HasData()) {
            *data++ = *(map->PointerAt<uint8_t>(j, i, 0));
        } else {
            *data++ = 255;
        }
    };

    for (int i = 0; i < width; ++i) {
        for (int j = 0; j < height; ++j) {
            set_pixel(ao, i, j);
            set_pixel(rough, i, j);
            set_pixel(metal, i, j);
        }
    }

    return image;
}

void CombineTextures(std::shared_ptr<geometry::Image> ao,
                     std::shared_ptr<geometry::Image> rough_metal) {
    int width = rough_metal->width_;
    int height = rough_metal->height_;

    if (ao && ao->HasData()) {
        if (width != ao->width_ || height != ao->height_) {
            utility::LogWarning(
                    "Attribute texture maps must have same dimensions");
            return;
        }
    }

    auto data = reinterpret_cast<uint8_t*>(rough_metal->data_.data());

    auto stride = rough_metal->num_of_channels_;
    for (int i = 0; i < width; ++i) {
        for (int j = 0; j < height; ++j) {
            if (ao && ao->HasData()) {
                *data = *(ao->PointerAt<uint8_t>(j, i, 0));
            } else {
                *data = 255;
            }
            data += stride;
        }
    }
}

void FilamentScene::UpdateMaterialProperties(RenderableGeometry& geom) {
    auto& props = geom.mat.properties;
    auto& maps = geom.mat.maps;

    // Load textures
    auto is_map_valid = [](std::shared_ptr<geometry::Image> map) -> bool {
        return map && map->HasData();
    };
    if (is_map_valid(props.albedo_img)) {
        maps.albedo_map = renderer_.AddTexture(props.albedo_img, true);
    }
    if (is_map_valid(props.normal_img)) {
        maps.normal_map = renderer_.AddTexture(props.normal_img);
    }
    if (is_map_valid(props.reflectance_img)) {
        maps.reflectance_map = renderer_.AddTexture(props.reflectance_img);
    }
    if (is_map_valid(props.clearcoat_img)) {
        maps.clear_coat_map = renderer_.AddTexture(props.clearcoat_img);
    }
    if (is_map_valid(props.clearcoat_roughness_img)) {
        maps.clear_coat_roughness_map =
                renderer_.AddTexture(props.clearcoat_roughness_img);
    }
    if (is_map_valid(props.anisotropy_img)) {
        maps.anisotropy_map = renderer_.AddTexture(props.anisotropy_img);
    }
    if (props.shader == "unlitGradient") {
        maps.gradient_texture = props.gradient->GetTextureHandle(renderer_);
    }

    // Create combined ao/rough/metal texture
    if (is_map_valid(props.ao_rough_metal_img)) {
        CombineTextures(props.ao_img, props.ao_rough_metal_img);
        maps.ao_rough_metal_map =
                renderer_.AddTexture(props.ao_rough_metal_img);
    } else if (is_map_valid(props.ao_img) ||
               is_map_valid(props.roughness_img) ||
               is_map_valid(props.metallic_img)) {
        props.ao_rough_metal_img = CombineTextures(
                props.ao_img, props.roughness_img, props.metallic_img);
        maps.ao_rough_metal_map =
                renderer_.AddTexture(props.ao_rough_metal_img);
    }

    // Update shader properties
    // TODO: Use a functional interface to get appropriate update methods
    if (props.shader == "defaultLit" ||
        props.shader == "defaultLitTransparency") {
        UpdateDefaultLit(geom.mat);
    } else if (props.shader == "defaultLitSSR") {
        UpdateDefaultLitSSR(geom.mat);
    } else if (props.shader == "defaultUnlit" ||
               props.shader == "defaultUnlitTransparency") {
        UpdateDefaultUnlit(geom.mat);
    } else if (props.shader == "normals") {
        UpdateNormalShader(geom.mat);
    } else if (props.shader == "depth") {
        UpdateDepthShader(geom.mat);
    } else if (props.shader == "depthValue") {
        UpdateDepthValueShader(geom.mat);
    } else if (props.shader == "unlitGradient") {
        UpdateGradientShader(geom.mat);
    } else if (props.shader == "unlitSolidColor") {
        UpdateSolidColorShader(geom.mat);
    } else if (props.shader == "unlitBackground") {
        UpdateBackgroundShader(geom.mat);
    } else if (props.shader == "infiniteGroundPlane") {
        UpdateGroundPlaneShader(geom.mat);
    } else if (props.shader == "unlitLine") {
        UpdateLineShader(geom.mat);
    } else if (props.shader == "unlitPolygonOffset") {
        UpdateUnlitPolygonOffsetShader(geom.mat);
    } else if (props.shader != "") {
        utility::LogWarning("'{}' is not a valid shader", props.shader);
    }
}

void FilamentScene::OverrideMaterialInternal(RenderableGeometry* geom,
                                             const Material& material,
                                             bool shader_only) {
    // Has the shader changed?
    if (geom->mat.properties.shader != material.shader) {
        // TODO: put this in a method
        auto shader = defaults_mapping::shader_mappings[material.shader];
        if (!shader) shader = defaults_mapping::kColorOnlyMesh;
        auto old_mi = geom->mat.mat_instance;
        auto new_mi = resource_mgr_.CreateMaterialInstance(shader);
        auto wmat_instance = resource_mgr_.GetMaterialInstance(new_mi);
        if (!wmat_instance.expired()) {
            auto& renderable_mgr = engine_.getRenderableManager();
            filament::RenderableManager::Instance inst =
                    renderable_mgr.getInstance(geom->filament_entity);
            renderable_mgr.setMaterialInstanceAt(inst, 0,
                                                 wmat_instance.lock().get());
        }
        geom->mat.mat_instance = new_mi;
        resource_mgr_.Destroy(old_mi);
    }
    geom->mat.properties = material;
    if (shader_only) {
        if (material.shader == "defaultLit" ||
            material.shader == "defaultLitTransparency") {
            UpdateDefaultLit(geom->mat);
        } else if (material.shader == "defaultLitSSR") {
            UpdateDefaultLitSSR(geom->mat);
        } else if (material.shader == "defaultUnlit" ||
                   material.shader == "defaultUnlitTransparency") {
            UpdateDefaultUnlit(geom->mat);
        } else if (material.shader == "normals") {
            UpdateNormalShader(geom->mat);
        } else if (material.shader == "unlitGradient") {
            UpdateGradientShader(geom->mat);
        } else if (material.shader == "unlitColorMap") {
            UpdateGradientShader(geom->mat);
        } else if (material.shader == "unlitSolidColor") {
            UpdateSolidColorShader(geom->mat);
        } else if (material.shader == "unlitBackground") {
            UpdateBackgroundShader(geom->mat);
        } else if (material.shader == "infiniteGroundPlane") {
            UpdateGroundPlaneShader(geom->mat);
        } else if (material.shader == "unlitLine") {
            UpdateLineShader(geom->mat);
        } else if (material.shader == "unlitPolygonOffset") {
            UpdateUnlitPolygonOffsetShader(geom->mat);
        } else if (material.shader == "depthValue") {
            UpdateDepthValueShader(geom->mat);
        } else {
            UpdateDepthShader(geom->mat);
        }
    } else {
        UpdateMaterialProperties(*geom);
    }
}

void FilamentScene::OverrideMaterial(const std::string& object_name,
                                     const Material& material) {
    auto geoms = GetGeometry(object_name);
    for (auto* g : geoms) {
        OverrideMaterialInternal(g, material);
    }
}

void FilamentScene::QueryGeometry(std::vector<std::string>& geometry) {
    for (const auto& ge : geometries_) {
        geometry.push_back(ge.first);
    }
}

void FilamentScene::OverrideMaterialAll(const Material& material,
                                        bool shader_only) {
    for (auto& ge : geometries_) {
        if (ge.first == kBackgroundName) {
            continue;
        }
        OverrideMaterialInternal(&ge.second, material, shader_only);
    }
}

bool FilamentScene::AddPointLight(const std::string& light_name,
                                  const Eigen::Vector3f& color,
                                  const Eigen::Vector3f& position,
                                  float intensity,
                                  float falloff,
                                  bool cast_shadows) {
    if (lights_.count(light_name) > 0) {
        utility::LogWarning(
                "Cannot add point light because {} has already been added",
                light_name);
        return false;
    }

    filament::LightManager::Type light_type =
            filament::LightManager::Type::POINT;
    auto light = utils::EntityManager::get().create();
    auto result = filament::LightManager::Builder(light_type)
                          .position({position.x(), position.y(), position.z()})
                          .intensity(intensity)
                          .falloff(falloff)
                          .castShadows(cast_shadows)
                          .color({color.x(), color.y(), color.z()})
                          .build(engine_, light);

    if (result == filament::LightManager::Builder::Success) {
        lights_.emplace(std::make_pair(light_name, LightEntity{true, light}));
        scene_->addEntity(light);
    } else {
        utility::LogWarning("Failed to build Filament light resources for {}",
                            light_name);
        return false;
    }

    return true;
}

bool FilamentScene::AddSpotLight(const std::string& light_name,
                                 const Eigen::Vector3f& color,
                                 const Eigen::Vector3f& position,
                                 const Eigen::Vector3f& direction,
                                 float intensity,
                                 float falloff,
                                 float inner_cone_angle,
                                 float outer_cone_angle,
                                 bool cast_shadows) {
    if (lights_.count(light_name) > 0) {
        utility::LogWarning(
                "Cannot add point light because {} has already been added",
                light_name);
        return false;
    }

    filament::LightManager::Type light_type =
            filament::LightManager::Type::SPOT;
    auto light = utils::EntityManager::get().create();
    auto result =
            filament::LightManager::Builder(light_type)
                    .direction({direction.x(), direction.y(), direction.z()})
                    .position({position.x(), position.y(), position.z()})
                    .intensity(intensity)
                    .falloff(falloff)
                    .castShadows(cast_shadows)
                    .color({color.x(), color.y(), color.z()})
                    .spotLightCone(inner_cone_angle, outer_cone_angle)
                    .build(engine_, light);

    if (result == filament::LightManager::Builder::Success) {
        lights_.emplace(std::make_pair(light_name, LightEntity{true, light}));
        scene_->addEntity(light);
    } else {
        utility::LogWarning("Failed to build Filament light resources for {}",
                            light_name);
        return false;
    }

    return true;
}

bool FilamentScene::AddDirectionalLight(const std::string& light_name,
                                        const Eigen::Vector3f& color,
                                        const Eigen::Vector3f& direction,
                                        float intensity,
                                        bool cast_shadows) {
    if (lights_.count(light_name) > 0) {
        utility::LogWarning(
                "Cannot add point light because {} has already been added",
                light_name);
        return false;
    }

    filament::LightManager::Type light_type =
            filament::LightManager::Type::DIRECTIONAL;
    auto light = utils::EntityManager::get().create();
    auto result =
            filament::LightManager::Builder(light_type)
                    .castShadows(cast_shadows)
                    .direction({direction.x(), direction.y(), direction.z()})
                    .color({color.x(), color.y(), color.z()})
                    .intensity(intensity)
                    .build(engine_, light);

    if (result == filament::LightManager::Builder::Success) {
        lights_.emplace(std::make_pair(light_name, LightEntity{true, light}));
        scene_->addEntity(light);
    } else {
        utility::LogWarning("Failed to build Filament light resources for {}",
                            light_name);
        return false;
    }

    return true;
}

Light& FilamentScene::GetLight(const std::string& light_name) {
    // TODO: Not yet implemented. I still don't see any advantage to doing this
    static Light blah;
    return blah;
}

void FilamentScene::UpdateLight(const std::string& light_name,
                                const Light& light) {
    // TODO: Not yet implemented. I still don't see any advantage to doing this
}

void FilamentScene::RemoveLight(const std::string& light_name) {
    auto light = GetLightInternal(light_name);
    if (light) {
        scene_->remove(light->filament_entity);
        engine_.destroy(light->filament_entity);
        lights_.erase(light_name);
    }
}

void FilamentScene::UpdateLightColor(const std::string& light_name,
                                     const Eigen::Vector3f& color) {
    auto light = GetLightInternal(light_name);
    if (light) {
        auto& light_mgr = engine_.getLightManager();
        filament::LightManager::Instance inst =
                light_mgr.getInstance(light->filament_entity);
        light_mgr.setColor(inst, {color(0), color(1), color(2)});
    }
}

void FilamentScene::UpdateLightPosition(const std::string& light_name,
                                        const Eigen::Vector3f& position) {
    auto light = GetLightInternal(light_name);
    if (light) {
        auto& light_mgr = engine_.getLightManager();
        filament::LightManager::Instance inst =
                light_mgr.getInstance(light->filament_entity);
        if (!light_mgr.isDirectional(inst)) {
            light_mgr.setPosition(inst,
                                  {position.x(), position.y(), position.z()});
        }
    }
}

void FilamentScene::UpdateLightDirection(const std::string& light_name,
                                         const Eigen::Vector3f& direction) {
    auto light = GetLightInternal(light_name);
    if (light) {
        auto& light_mgr = engine_.getLightManager();
        filament::LightManager::Instance inst =
                light_mgr.getInstance(light->filament_entity);
        light_mgr.setDirection(inst,
                               {direction.x(), direction.y(), direction.z()});
    }
}

void FilamentScene::UpdateLightIntensity(const std::string& light_name,
                                         float intensity) {
    auto light = GetLightInternal(light_name);
    if (light) {
        auto& light_mgr = engine_.getLightManager();
        filament::LightManager::Instance inst =
                light_mgr.getInstance(light->filament_entity);
        light_mgr.setIntensity(inst, intensity);
    }
}

void FilamentScene::UpdateLightFalloff(const std::string& light_name,
                                       float falloff) {
    auto light = GetLightInternal(light_name);
    if (light) {
        auto& light_mgr = engine_.getLightManager();
        filament::LightManager::Instance inst =
                light_mgr.getInstance(light->filament_entity);
        light_mgr.setFalloff(inst, falloff);
    }
}

void FilamentScene::UpdateLightConeAngles(const std::string& light_name,
                                          float inner_cone_angle,
                                          float outer_cone_angle) {
    // TODO: Research. Not previously implemented
}

void FilamentScene::EnableLightShadow(const std::string& light_name,
                                      bool cast_shadows) {
    auto light = GetLightInternal(light_name);
    if (light) {
        auto& light_mgr = engine_.getLightManager();
        filament::LightManager::Instance inst =
                light_mgr.getInstance(light->filament_entity);
        light_mgr.setShadowCaster(inst, cast_shadows);
    }
}

void FilamentScene::CreateSunDirectionalLight() {
    filament::LightManager::Type light_type = filament::LightManager::Type::SUN;
    auto light = utils::EntityManager::get().create();
    auto result = filament::LightManager::Builder(light_type)
                          .direction({0.f, 0.f, 1.f})
                          .intensity(10000.0f)
                          .falloff(10.0)
                          .castShadows(true)
                          .color({1.f, 1.f, 1.f})
                          .build(engine_, light);

    if (result == filament::LightManager::Builder::Success) {
        sun_.filament_entity = light;
        scene_->addEntity(sun_.filament_entity);
    } else {
        utility::LogWarning(
                "Failed to build Filament light resources for sun light");
    }
}

void FilamentScene::SetSunLight(const Eigen::Vector3f& direction,
                                const Eigen::Vector3f& color,
                                float intensity) {
    auto& light_mgr = engine_.getLightManager();
    filament::LightManager::Instance inst =
            light_mgr.getInstance(sun_.filament_entity);
    light_mgr.setDirection(inst, {direction.x(), direction.y(), direction.z()});
    light_mgr.setColor(inst, {color.x(), color.y(), color.z()});
    light_mgr.setIntensity(inst, intensity);
}

void FilamentScene::EnableSunLight(bool enable) {
    if (sun_.enabled != enable) {
        sun_.enabled = enable;
        if (enable) {
            scene_->addEntity(sun_.filament_entity);
        } else {
            scene_->remove(sun_.filament_entity);
        }
    }
}

void FilamentScene::EnableSunLightShadows(bool enable) {
    auto& light_mgr = engine_.getLightManager();
    filament::LightManager::Instance inst =
            light_mgr.getInstance(sun_.filament_entity);
    return light_mgr.setShadowCaster(inst, enable);
}

void FilamentScene::SetSunLightIntensity(float intensity) {
    auto& light_mgr = engine_.getLightManager();
    filament::LightManager::Instance inst =
            light_mgr.getInstance(sun_.filament_entity);
    light_mgr.setIntensity(inst, intensity);
}

float FilamentScene::GetSunLightIntensity() {
    auto& light_mgr = engine_.getLightManager();
    filament::LightManager::Instance inst =
            light_mgr.getInstance(sun_.filament_entity);
    return light_mgr.getIntensity(inst);
}

void FilamentScene::SetSunLightColor(const Eigen::Vector3f& color) {
    auto& light_mgr = engine_.getLightManager();
    filament::LightManager::Instance inst =
            light_mgr.getInstance(sun_.filament_entity);
    light_mgr.setColor(inst, {color.x(), color.y(), color.z()});
}

Eigen::Vector3f FilamentScene::GetSunLightColor() {
    auto& light_mgr = engine_.getLightManager();
    filament::LightManager::Instance inst =
            light_mgr.getInstance(sun_.filament_entity);
    auto dir = light_mgr.getColor(inst);
    return {dir[0], dir[1], dir[2]};
}

void FilamentScene::SetSunLightDirection(const Eigen::Vector3f& direction) {
    auto& light_mgr = engine_.getLightManager();
    filament::LightManager::Instance inst =
            light_mgr.getInstance(sun_.filament_entity);
    light_mgr.setDirection(inst, {direction.x(), direction.y(), direction.z()});
}

void FilamentScene::SetSunAngularRadius(float radius) {
    auto& light_mgr = engine_.getLightManager();
    filament::LightManager::Instance inst =
            light_mgr.getInstance(sun_.filament_entity);
    light_mgr.setSunAngularRadius(inst, radius);
}

void FilamentScene::SetSunHaloSize(float size) {
    auto& light_mgr = engine_.getLightManager();
    filament::LightManager::Instance inst =
            light_mgr.getInstance(sun_.filament_entity);
    light_mgr.setSunHaloSize(inst, size);
}

void FilamentScene::SetSunHaloFalloff(float falloff) {
    auto& light_mgr = engine_.getLightManager();
    filament::LightManager::Instance inst =
            light_mgr.getInstance(sun_.filament_entity);
    light_mgr.setSunHaloFalloff(inst, falloff);
}

Eigen::Vector3f FilamentScene::GetSunLightDirection() {
    auto& light_mgr = engine_.getLightManager();
    filament::LightManager::Instance inst =
            light_mgr.getInstance(sun_.filament_entity);
    auto dir = light_mgr.getDirection(inst);
    return {dir[0], dir[1], dir[2]};
}

bool FilamentScene::SetIndirectLight(const std::string& ibl_name) {
    // Load IBL
    std::string ibl_path = ibl_name + std::string("_ibl.ktx");
    rendering::IndirectLightHandle new_ibl =
            renderer_.AddIndirectLight(ResourceLoadRequest(ibl_path.c_str()));
    if (!new_ibl) {
        return false;
    }

    auto wlight = resource_mgr_.GetIndirectLight(new_ibl);
    if (auto light = wlight.lock()) {
        indirect_light_ = wlight;
        if (ibl_enabled_) scene_->setIndirectLight(light.get());
        ibl_name_ = ibl_name;
    }

    // Load matching skybox
    std::string skybox_path = ibl_name + std::string("_skybox.ktx");
    SkyboxHandle sky =
            renderer_.AddSkybox(ResourceLoadRequest(skybox_path.c_str()));
    auto wskybox = resource_mgr_.GetSkybox(sky);
    if (auto skybox = wskybox.lock()) {
        skybox_ = wskybox;
        if (skybox_enabled_) {
            scene_->setSkybox(skybox.get());
            ShowSkybox(true);
        }
    }

    return true;
}

const std::string& FilamentScene::GetIndirectLight() { return ibl_name_; }

void FilamentScene::EnableIndirectLight(bool enable) {
    if (enable != ibl_enabled_) {
        if (enable) {
            if (auto light = indirect_light_.lock()) {
                scene_->setIndirectLight(light.get());
            }
        } else {
            scene_->setIndirectLight(nullptr);
        }
        ibl_enabled_ = enable;
    }
}

void FilamentScene::SetIndirectLightIntensity(float intensity) {
    if (auto light = indirect_light_.lock()) {
        light->setIntensity(intensity);
    }
}

float FilamentScene::GetIndirectLightIntensity() {
    if (auto light = indirect_light_.lock()) {
        return light->getIntensity();
    }
    return 0.f;
}

void FilamentScene::SetIndirectLightRotation(const Transform& rotation) {
    if (auto light = indirect_light_.lock()) {
        auto ft = converters::FilamentMatrixFromEigenMatrix(rotation.matrix());
        light->setRotation(ft.upperLeft());
    }
}

FilamentScene::Transform FilamentScene::GetIndirectLightRotation() {
    if (auto light = indirect_light_.lock()) {
        converters::FilamentMatrix ft(light->getRotation());
        auto et = converters::EigenMatrixFromFilamentMatrix(ft);

        return Transform(et);
    }
    return {};
}

void FilamentScene::ShowSkybox(bool show) {
    if (show != skybox_enabled_) {
        if (show) {
            if (auto skybox = skybox_.lock()) {
                scene_->setSkybox(skybox.get());
            }
        } else {
            scene_->setSkybox(nullptr);
        }
        ShowGeometry(kBackgroundName, !show);
        skybox_enabled_ = show;
    }
}

void FilamentScene::CreateBackgroundGeometry() {
    if (!HasGeometry(kBackgroundName)) {
        geometry::TriangleMesh quad;
        // The coordinates are in raw GL coordinates, what Filament calls
        // "device coordinates". Since we want to draw on the entire screen,
        // and GL's native coordinates range from (-1, 1) to (1, 1), that's
        // what we use. The z value does not matter, as we are writing directly
        // to GL coordinates and we won't be writing depth values.
        quad.vertices_ = {{-1.0, -1.0, 0.0},
                          {1.0, -1.0, 0.0},
                          {1.0, 1.0, 0.0},
                          {-1.0, 1.0, 0.0}};
        quad.triangles_ = {{0, 1, 2}, {0, 2, 3}};
        Material m;
        m.shader = "unlitBackground";
        m.base_color = {1.f, 1.f, 1.f, 1.f};
        m.aspect_ratio = 0.0;
        AddGeometry(kBackgroundName, quad, m);
        // Since this is the background,
        //    we don't want any shadows,
        //    we want to prevent the object from getting culled out of the
        //        scene (since the whole point is for it to always draw), and
        //    we want to set the priority so that it draws first (the shader
        //        will overwrite all the pixels
        GeometryShadows(kBackgroundName, false, false);
        SetGeometryPriority(kBackgroundName, 0);
        SetGeometryCulling(kBackgroundName, false);
    }
}

<<<<<<< HEAD
    std::shared_ptr<geometry::Image> new_image;
    if (image && image->width_ != 0 && image->height_ != 0) {
        new_image = image;
    }

=======
void FilamentScene::SetBackground(
        const Eigen::Vector4f& color,
        const std::shared_ptr<geometry::Image> image) {
    // Make sure background geometry exists
    CreateBackgroundGeometry();
>>>>>>> 2832b4da
    Material m;
    m.shader = "unlitBackground";
    m.base_color = color;
    if (new_image) {
        m.albedo_img = new_image;
        m.aspect_ratio = static_cast<float>(new_image->width_) /
                         static_cast<float>(new_image->height_);
        // See if we can replace the image data instead of re-creating the
        // whole texture. We need to make sure that both old and new images
        // actually exist, first. (The texture may exist, so we can't query it)
        if (new_image && background_image_) {
            auto geom_it = geometries_.find(kBackgroundName);
            if (geom_it != geometries_.end()) {
                // Try updating the texture. If the sizes are incorrect, this
                // will fail.
                if (resource_mgr_.UpdateTexture(
                            geom_it->second.mat.maps.albedo_map, new_image,
                            false /*not sRGB*/)) {
                    return;
                }
            }
        }
    } else {
        m.albedo_img = nullptr;
        m.aspect_ratio = 0.0;
    }
    auto geom_it = geometries_.find(kBackgroundName);
    if (geom_it != geometries_.end()) {
        if (geom_it->second.mat.maps.albedo_map) {
            resource_mgr_.Destroy(geom_it->second.mat.maps.albedo_map);
            geom_it->second.mat.maps.albedo_map =
                    FilamentResourceManager::kDefaultTexture;
        }
    }
    OverrideMaterial(kBackgroundName, m);
    background_image_ = new_image;
}

void FilamentScene::SetBackground(TextureHandle image) {
    CreateBackgroundGeometry();
    auto geoms = GetGeometry(kBackgroundName);
    auto geom_mi = geoms[0]->mat;

    auto tex_weak = resource_mgr_.GetTexture(image);
    auto tex = tex_weak.lock();
    float aspect = 1.f;
    if (tex) {
        aspect = static_cast<float>(tex->getWidth()) /
                 static_cast<float>(tex->getHeight());
    }

    renderer_.ModifyMaterial(geom_mi.mat_instance)
            .SetParameter("aspectRatio", aspect)
            .SetTexture("albedo", image,
                        rendering::TextureSamplerParameters::LinearClamp())
            .Finish();
}

void FilamentScene::CreateGroundPlaneGeometry() {
    geometry::TriangleMesh quad;
    // Please see note above about drawing a full screen quad with
    // Filament. However, the ground plane shader expects the full screen quad
    // to be rendered at the far plan hence the z must be set to 1.0
    quad.vertices_ = {{-1.0, -1.0, 1.0},
                      {1.0, -1.0, 1.0},
                      {1.0, 1.0, 1.0},
                      {-1.0, 1.0, 1.0}};
    quad.triangles_ = {{0, 1, 2}, {0, 2, 3}};
    rendering::Material m;
    m.shader = "infiniteGroundPlane";
    m.base_color = kDefaultGroundPlaneColor;
    AddGeometry(kGroundPlaneName, quad, m);
    GeometryShadows(kGroundPlaneName, false, false);
    SetGeometryPriority(kGroundPlaneName, 1);
    SetGeometryCulling(kGroundPlaneName, false);
}

void FilamentScene::EnableGroundPlane(bool enable, GroundPlane plane) {
    if (!HasGeometry(kGroundPlaneName)) {
        CreateGroundPlaneGeometry();
    }
    if (enable) {
        rendering::Material m;
        m.shader = "infiniteGroundPlane";
        m.base_color = kDefaultGroundPlaneColor;
        if (plane == GroundPlane::XY) {
            m.ground_plane_axis = 1.f;
        } else if (plane == GroundPlane::YZ) {
            m.ground_plane_axis = -1.f;
        }
        OverrideMaterial(kGroundPlaneName, m);
    }

    ShowGeometry(kGroundPlaneName, enable);
}

void FilamentScene::SetGroundPlaneColor(const Eigen::Vector4f& color) {
    if (!HasGeometry(kGroundPlaneName)) {
        CreateGroundPlaneGeometry();
    }

    // NOTE: Not implemented yet. Not sure if we want/need this.
}

struct RenderRequest {
    bool frame_done = false;
    std::shared_ptr<geometry::Image> image;
};

void ReadPixelsCallback(void* buffer, size_t buffer_size, void* user) {
    auto rr = static_cast<RenderRequest*>(user);
    rr->frame_done = true;

    if (buffer_size > 0) {
        rr->image->data_ = std::vector<uint8_t>((uint8_t*)buffer,
                                                (uint8_t*)buffer + buffer_size);
    } else {
        utility::LogWarning(
                "0 buffer size encountered while rendering to image");
    }
}

void FilamentScene::RenderToImage(
        std::function<void(std::shared_ptr<geometry::Image>)> callback) {
    auto view = views_.begin()->second.view.get();
    renderer_.RenderToImage(view, this, callback);
}

std::vector<FilamentScene::RenderableGeometry*> FilamentScene::GetGeometry(
        const std::string& object_name, bool warn_if_not_found) {
    std::vector<RenderableGeometry*> geoms;
    if (GeometryIsModel(object_name)) {
        for (const auto& name : model_geometries_[object_name]) {
            auto geom_entry = geometries_.find(name);
            if (geom_entry == geometries_.end()) {
                if (warn_if_not_found) {
                    utility::LogWarning("Geometry {} is not in the scene graph",
                                        name);
                }
            } else {
                geoms.push_back(&geom_entry->second);
            }
        }
    } else {
        auto geom_entry = geometries_.find(object_name);
        if (geom_entry == geometries_.end()) {
            if (warn_if_not_found) {
                utility::LogWarning("Geometry {} is not in the scene graph",
                                    object_name);
            }
        } else {
            geoms.push_back(&geom_entry->second);
        }
    }

    return geoms;
}

bool FilamentScene::GeometryIsModel(const std::string& object_name) const {
    return model_geometries_.count(object_name) > 0;
}

FilamentScene::LightEntity* FilamentScene::GetLightInternal(
        const std::string& light_name, bool warn_if_not_found) {
    auto light_entry = lights_.find(light_name);
    if (light_entry == lights_.end()) {
        if (warn_if_not_found) {
            utility::LogWarning("Light {} is not in the scene graph",
                                light_name);
        }
        return nullptr;
    }
    return &(light_entry->second);
}

void FilamentScene::RenderableGeometry::ReleaseResources(
        filament::Engine& engine, FilamentResourceManager& manager) {
    if (vb) manager.Destroy(vb);
    if (ib) manager.Destroy(ib);
    engine.destroy(filament_entity);

    // Delete texture maps...
    auto destroy_map = [&manager](rendering::TextureHandle map) {
        if (map && map != rendering::FilamentResourceManager::kDefaultTexture &&
            map != rendering::FilamentResourceManager::kDefaultNormalMap)
            manager.Destroy(map);
    };
    destroy_map(mat.maps.albedo_map);
    destroy_map(mat.maps.normal_map);
    destroy_map(mat.maps.ao_rough_metal_map);
    destroy_map(mat.maps.reflectance_map);
    destroy_map(mat.maps.clear_coat_map);
    destroy_map(mat.maps.clear_coat_roughness_map);
    destroy_map(mat.maps.anisotropy_map);

    manager.Destroy(mat.mat_instance);

    filament_entity.clear();
}

void FilamentScene::Draw(filament::Renderer& renderer) {
    for (auto& pair : views_) {
        auto& container = pair.second;
        // Skip inactive views
        if (!container.is_active) continue;
        if (container.render_count-- == 0) {
            container.is_active = false;
            continue;
        }

        container.view->PreRender();
        renderer.render(container.view->GetNativeView());
        container.view->PostRender();
    }
}

}  // namespace rendering
}  // namespace visualization
}  // namespace open3d<|MERGE_RESOLUTION|>--- conflicted
+++ resolved
@@ -1644,19 +1644,17 @@
     }
 }
 
-<<<<<<< HEAD
-    std::shared_ptr<geometry::Image> new_image;
-    if (image && image->width_ != 0 && image->height_ != 0) {
-        new_image = image;
-    }
-
-=======
 void FilamentScene::SetBackground(
         const Eigen::Vector4f& color,
         const std::shared_ptr<geometry::Image> image) {
     // Make sure background geometry exists
     CreateBackgroundGeometry();
->>>>>>> 2832b4da
+
+    std::shared_ptr<geometry::Image> new_image;
+    if (image && image->width_ != 0 && image->height_ != 0) {
+        new_image = image;
+    }
+
     Material m;
     m.shader = "unlitBackground";
     m.base_color = color;
