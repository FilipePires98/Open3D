// ----------------------------------------------------------------------------
// -                        Open3D: www.open3d.org                            -
// ----------------------------------------------------------------------------
// The MIT License (MIT)
//
// Copyright (c) 2018 www.open3d.org
//
// Permission is hereby granted, free of charge, to any person obtaining a copy
// of this software and associated documentation files (the "Software"), to deal
// in the Software without restriction, including without limitation the rights
// to use, copy, modify, merge, publish, distribute, sublicense, and/or sell
// copies of the Software, and to permit persons to whom the Software is
// furnished to do so, subject to the following conditions:
//
// The above copyright notice and this permission notice shall be included in
// all copies or substantial portions of the Software.
//
// THE SOFTWARE IS PROVIDED "AS IS", WITHOUT WARRANTY OF ANY KIND, EXPRESS OR
// IMPLIED, INCLUDING BUT NOT LIMITED TO THE WARRANTIES OF MERCHANTABILITY,
// FITNESS FOR A PARTICULAR PURPOSE AND NONINFRINGEMENT. IN NO EVENT SHALL THE
// AUTHORS OR COPYRIGHT HOLDERS BE LIABLE FOR ANY CLAIM, DAMAGES OR OTHER
// LIABILITY, WHETHER IN AN ACTION OF CONTRACT, TORT OR OTHERWISE, ARISING
// FROM, OUT OF OR IN CONNECTION WITH THE SOFTWARE OR THE USE OR OTHER DEALINGS
// IN THE SOFTWARE.
// ----------------------------------------------------------------------------

#pragma once

#include <map>
#include <vector>

#include "open3d/geometry/BoundingVolume.h"
#include "open3d/visualization/rendering/Renderer.h"
#include "open3d/visualization/rendering/RendererHandle.h"
#include "open3d/visualization/rendering/Scene.h"

namespace open3d {

namespace geometry {
class Geometry3D;
class Image;
}  // namespace geometry

namespace t {
namespace geometry {
class PointCloud;
}
}  // namespace t

namespace visualization {
namespace rendering {

class Camera;
struct Material;
struct TriangleMeshModel;

class Open3DScene {
public:
    Open3DScene(Renderer& renderer);
    ~Open3DScene();

    View* GetView() const;
    ViewHandle GetViewId() const { return view_; }
    void SetViewport(std::int32_t x,
                     std::int32_t y,
                     std::uint32_t width,
                     std::uint32_t height);

    void ShowSkybox(bool enable);
    void ShowAxes(bool enable);
    void SetBackground(const Eigen::Vector4f& color,
                       std::shared_ptr<geometry::Image> image = nullptr);
<<<<<<< HEAD
    const Eigen::Vector4f GetBackgroundColor() const;
=======
    void ShowGroundPlane(bool enable, Scene::GroundPlane plane);
>>>>>>> 2832b4da

    enum class LightingProfile {
        HARD_SHADOWS,
        DARK_SHADOWS,
        MED_SHADOWS,
        SOFT_SHADOWS,
        NO_SHADOWS
    };

    void SetLighting(LightingProfile profile, const Eigen::Vector3f& sun_dir);

    /// Sets the maximum number of points before AddGeometry also adds a
    /// downsampled point cloud with number of points, used when rendering
    /// speed is important.
    void SetDownsampleThreshold(size_t n_points) {
        downsample_threshold_ = n_points;
    }
    size_t GetDownsampleThreshold() const { return downsample_threshold_; }

    void ClearGeometry();
    /// Adds a geometry with the specified name. Default visible is true.
    void AddGeometry(const std::string& name,
                     const geometry::Geometry3D* geom,
                     const Material& mat,
                     bool add_downsampled_copy_for_fast_rendering = true);
    // Note: we can't use shared_ptr here, as we might be given something
    //       from Python, which is using unique_ptr. The pointer must live long
    //       enough to get copied to the GPU by the render thread.
    void AddGeometry(const std::string& name,
                     const t::geometry::PointCloud* geom,
                     const Material& mat,
                     bool add_downsampled_copy_for_fast_rendering = true);
    bool HasGeometry(const std::string& name) const;
    void RemoveGeometry(const std::string& name);
    /// Shows or hides the geometry with the specified name.
    void ShowGeometry(const std::string& name, bool show);
    void ModifyGeometryMaterial(const std::string& name, const Material& mat);
    void AddModel(const std::string& name, const TriangleMeshModel& model);

    /// Updates all geometries to use this material
    void UpdateMaterial(const Material& mat);
    /// Updates the named model to use this material
    void UpdateModelMaterial(const std::string& name,
                             const TriangleMeshModel& model);
    std::vector<std::string> GetGeometries();

    const geometry::AxisAlignedBoundingBox& GetBoundingBox() { return bounds_; }

    enum class LOD {
        HIGH_DETAIL,  // used when rendering time is not as important
        FAST,         // used when rendering time is important, like rotating
    };
    void SetLOD(LOD lod);
    LOD GetLOD() const;

    Scene* GetScene() const;
    Camera* GetCamera() const;
    Renderer& GetRenderer() const;

private:
    struct GeometryData {
        std::string name;
        std::string fast_name;
        std::string low_name;
        bool visible;

        GeometryData() : visible(false) {}  // for STL containers
        GeometryData(const std::string& n, const std::string& fast)
            : name(n), fast_name(fast), visible(true) {}
    };

    void SetGeometryToLOD(const GeometryData&, LOD lod);

    View* GetWindowView() const;

private:
    Renderer& renderer_;
    SceneHandle scene_;
    SceneHandle window_scene_;
    ViewHandle view_;
    ViewHandle window_view_;

    Eigen::Vector4f background_color;
    LOD lod_ = LOD::HIGH_DETAIL;
    bool use_low_quality_if_available_ = false;
    bool axis_dirty_ = true;
    std::map<std::string, GeometryData> geometries_;  // name -> data
    geometry::AxisAlignedBoundingBox bounds_;
    size_t downsample_threshold_ = 6000000;
};

}  // namespace rendering
}  // namespace visualization
}  // namespace open3d<|MERGE_RESOLUTION|>--- conflicted
+++ resolved
@@ -70,11 +70,8 @@
     void ShowAxes(bool enable);
     void SetBackground(const Eigen::Vector4f& color,
                        std::shared_ptr<geometry::Image> image = nullptr);
-<<<<<<< HEAD
     const Eigen::Vector4f GetBackgroundColor() const;
-=======
     void ShowGroundPlane(bool enable, Scene::GroundPlane plane);
->>>>>>> 2832b4da
 
     enum class LightingProfile {
         HARD_SHADOWS,
