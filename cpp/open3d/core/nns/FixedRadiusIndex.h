--- conflicted
+++ resolved
@@ -90,11 +90,7 @@
 
 protected:
     std::vector<int64_t> points_row_splits_;
-<<<<<<< HEAD
-    std::vector<uint32_t> hash_table_splits_;
-=======
     std::vector<int64_t> hash_table_splits_;
->>>>>>> 2b004eb0
     Tensor hash_table_cell_splits_;
     Tensor hash_table_index_;
 };
@@ -106,35 +102,18 @@
 
     void AllocIndices(int64_t** ptr, size_t num) {
         indices = Tensor::Empty({int64_t(num)}, Dtype::Int64, device_);
-<<<<<<< HEAD
-        *ptr = static_cast<int64_t*>(indices.GetDataPtr());
-=======
         *ptr = indices.GetDataPtr<int64_t>();
->>>>>>> 2b004eb0
     }
 
     void AllocDistances(T** ptr, size_t num) {
         distances =
                 Tensor::Empty({int64_t(num)}, Dtype::FromType<T>(), device_);
-<<<<<<< HEAD
-        *ptr = static_cast<T*>(distances.GetDataPtr());
-    }
-
-    const int64_t* IndicesPtr() const {
-        return static_cast<const int64_t*>(indices.GetDataPtr());
-    }
-
-    const T* DistancesPtr() const {
-        return static_cast<const T*>(distances.GetDataPtr());
-    }
-=======
         *ptr = distances.GetDataPtr<T>();
     }
 
     const int64_t* IndicesPtr() const { return indices.GetDataPtr<int64_t>(); }
 
     const T* DistancesPtr() const { return distances.GetDataPtr<T>(); }
->>>>>>> 2b004eb0
 
     const Tensor& NeighborsIndex() const { return indices; }
     const Tensor& NeighborsDistance() const { return distances; }
