--- conflicted
+++ resolved
@@ -539,11 +539,7 @@
 
 }  // namespace
 
-<<<<<<< HEAD
-template <class TReal, class TIndex>
-=======
-template <class T>
->>>>>>> 2b004eb0
+template <class T>
 void BuildSpatialHashTableCUDA(void* temp,
                                size_t& temp_size,
                                const size_t num_points,
