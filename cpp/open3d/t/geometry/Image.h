--- conflicted
+++ resolved
@@ -162,8 +162,6 @@
     /// Retuns the underlying Tensor of the Image.
     core::Tensor AsTensor() const { return data_; }
 
-<<<<<<< HEAD
-=======
     /// Transfer the image to a specified device.
     /// \param device The targeted device to convert to.
     /// \param copy If true, a new image is always created; if false, the
@@ -189,7 +187,6 @@
         return To(core::Device(core::Device::DeviceType::CUDA, device_id));
     };
 
->>>>>>> b3e2c2a3
     /// Returns an Image with the specified \p dtype.
     /// \param dtype The targeted dtype to convert to.
     /// \param copy If true, a new tensor is always created; if false, the copy
@@ -202,7 +199,6 @@
              utility::optional<double> scale = utility::nullopt,
              double offset = 0.0) const;
 
-<<<<<<< HEAD
     /// Function to filter image with pre-defined filtering type.
     /// \param filter_type pre-defined filtering type (Gaussian, Sobel).
     Image Filter(Image::FilterType filter_type) const;
@@ -218,33 +214,17 @@
     /// used.
     Image Dilate(int half_kernel_size = 1) const;
 
-=======
->>>>>>> b3e2c2a3
     /// Function to linearly transform pixel intensities in place.
     /// image = scale * image + offset.
     /// \param scale First multiply image pixel values with this factor. This
     /// should be positive for unsigned dtypes.
     /// \param offset Then add this factor to all image pixel values.
-<<<<<<< HEAD
-    /// \return Reference to self
-=======
     /// \return Reference to self.
->>>>>>> b3e2c2a3
     Image &LinearTransform(double scale = 1.0, double offset = 0.0) {
         To(GetDtype(), false, scale, offset);
         return *this;
     }
 
-<<<<<<< HEAD
-=======
-    /// Return a new image after performing morphological dilation. Supported
-    /// datatypes are UInt8, UInt16 and Float32 with {1, 3, 4} channels. An
-    /// 8-connected neighborhood is used to create the dilation mask.
-    /// \param half_kernel_size A dilation mask of size 2*half_kernel_size+1 is
-    /// used.
-    Image Dilate(int half_kernel_size = 1) const;
-
->>>>>>> b3e2c2a3
     /// Compute min 2D coordinates for the data (always {0, 0}).
     core::Tensor GetMinBound() const {
         return core::Tensor::Zeros({2}, core::Dtype::Int64);
