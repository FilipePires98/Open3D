--- conflicted
+++ resolved
@@ -163,23 +163,6 @@
     /// Retuns the underlying Tensor of the Image.
     core::Tensor AsTensor() const { return data_; }
 
-<<<<<<< HEAD
-    /// Default value of scale for datatype conversion with ConvertTo().
-    constexpr static const double SCALE_DEFAULT =
-            -std::numeric_limits<double>::max();
-
-    /// Returns an Image with the specified \p Dtype.
-    /// \param dtype The targeted dtype to convert to.
-    /// \param scale Optional scale value. This is 1./255 for UInt8 ->
-    /// Float{32,64}, 1./65535 for UInt16 -> Float{32,64} and 1 otherwise
-    /// \param offset Optional shift value. Default 0.
-    /// \param copy If true, a new tensor is always created; if false, the copy
-    /// is avoided when the original tensor already has the targeted dtype.
-    Image ConvertTo(core::Dtype dtype,
-                    double scale = SCALE_DEFAULT,
-                    double offset = 0.0,
-                    bool copy = false) const;
-=======
     /// Returns an Image with the specified \p dtype.
     /// \param dtype The targeted dtype to convert to.
     /// \param copy If true, a new tensor is always created; if false, the copy
@@ -191,7 +174,6 @@
              bool copy = false,
              utility::optional<double> scale = utility::nullopt,
              double offset = 0.0) const;
->>>>>>> 869d89bf
 
     /// Function to linearly transform pixel intensities in place.
     /// image = scale * image + offset.
