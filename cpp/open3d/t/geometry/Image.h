--- conflicted
+++ resolved
@@ -47,36 +47,6 @@
 /// dtype and device.
 class Image : public Geometry {
 public:
-    /// \enum ColorToIntensityConversionType
-    ///
-    /// \brief Specifies whether R, G, B channels have the same weight when
-    /// converting to intensity. Only used for Image with 3 channels.
-    ///
-    /// When `Weighted` is used R, G, B channels are weighted according to the
-    /// Digital ITU BT.601 standard: I = 0.299 * R + 0.587 * G + 0.114 * B.
-    enum class ColorConversionType {
-        /// R, G, B channels have equal weights.
-        RGBToGrayEqual,
-        /// Weighted R, G, B channels: I = 0.299 * R + 0.587 * G + 0.114 * B.
-        RGBToGrayWeighted,
-    };
-
-    /// \enum FilterType
-    ///
-    /// \brief Specifies the Image filter type.
-    enum class FilterType {
-        /// Gaussian filter of size 3 x 3.
-        Gaussian3,
-        /// Gaussian filter of size 5 x 5.
-        Gaussian5,
-        /// Gaussian filter of size 7 x 7.
-        Gaussian7,
-        /// Sobel filter along X-axis.
-        Sobel3Dx,
-        /// Sobel filter along Y-axis.
-        Sobel3Dy
-    };
-
     /// \brief Constructor for image.
     ///
     /// Row-major storage is used, similar to OpenCV. Use (row, col, channel)
@@ -163,23 +133,6 @@
     /// Retuns the underlying Tensor of the Image.
     core::Tensor AsTensor() const { return data_; }
 
-<<<<<<< HEAD
-    /// Default value of scale for datatype conversion with ConvertTo().
-    constexpr static const double SCALE_DEFAULT =
-            -std::numeric_limits<double>::max();
-
-    /// Returns an Image with the specified \p Dtype.
-    /// \param dtype The targeted dtype to convert to.
-    /// \param scale Optional scale value. This is 1./255 for UInt8 ->
-    /// Float{32,64}, 1./65535 for UInt16 -> Float{32,64} and 1 otherwise
-    /// \param offset Optional shift value. Default 0.
-    /// \param copy If true, a new tensor is always created; if false, the copy
-    /// is avoided when the original tensor already has the targeted dtype.
-    Image ConvertTo(core::Dtype dtype,
-                    double scale = SCALE_DEFAULT,
-                    double offset = 0.0,
-                    bool copy = false) const;
-=======
     /// Returns an Image with the specified \p dtype.
     /// \param dtype The targeted dtype to convert to.
     /// \param copy If true, a new tensor is always created; if false, the copy
@@ -191,7 +144,6 @@
              bool copy = false,
              utility::optional<double> scale = utility::nullopt,
              double offset = 0.0) const;
->>>>>>> 6fe2f029
 
     /// Function to linearly transform pixel intensities in place.
     /// image = scale * image + offset.
@@ -199,14 +151,10 @@
     /// should be positive for unsigned dtypes.
     /// \param offset Then add this factor to all image pixel values.
     /// \return Reference to self
-<<<<<<< HEAD
-    Image &LinearTransform(double scale = 1.0, double offset = 0.0);
-=======
     Image &LinearTransform(double scale = 1.0, double offset = 0.0) {
         To(GetDtype(), false, scale, offset);
         return *this;
     }
->>>>>>> 6fe2f029
 
     /// Return a new image after performing morphological dilation. Supported
     /// datatypes are UInt8, UInt16 and Float32 with {1, 3, 4} channels. An
