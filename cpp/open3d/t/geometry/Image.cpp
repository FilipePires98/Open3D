--- conflicted
+++ resolved
@@ -26,33 +26,23 @@
 
 #include "open3d/t/geometry/Image.h"
 
-<<<<<<< HEAD
-=======
 #include <string>
 #include <unordered_map>
 #include <utility>
->>>>>>> 6fe2f029
 #include <vector>
 
 #include "open3d/core/CUDAUtils.h"
 #include "open3d/core/Dtype.h"
 #include "open3d/core/ShapeUtil.h"
 #include "open3d/core/Tensor.h"
-<<<<<<< HEAD
-#include "open3d/t/geometry/kernel/ippImage.h"
-#include "open3d/t/geometry/kernel/nppImage.h"
-=======
 #include "open3d/t/geometry/kernel/IPPImage.h"
 #include "open3d/t/geometry/kernel/NPPImage.h"
->>>>>>> 6fe2f029
 #include "open3d/utility/Console.h"
 #include "open3d/Macro.h"
 
 namespace open3d {
 namespace t {
 namespace geometry {
-
-using supported_t = std::vector<std::pair<core::Dtype, int64_t>>;
 
 Image::Image(int64_t rows,
              int64_t cols,
@@ -88,46 +78,6 @@
     }
 }
 
-<<<<<<< HEAD
-Image Image::ConvertTo(core::Dtype dtype,
-                       double scale /* = SCALE_DEFAULT */,
-                       double offset /* = 0.0 */,
-                       bool copy /* = false */) const {
-    if (scale == SCALE_DEFAULT) {
-        if (dtype == core::Dtype::Float32 || dtype == core::Dtype::Float64) {
-            if (GetDtype() == core::Dtype::UInt8)
-                scale = 1. / 255;
-            else if (GetDtype() == core::Dtype::UInt16)
-                scale = 1. / 65535;
-            else
-                scale = 1.0;
-        } else {
-            scale = 1.0;
-        }
-    }
-    if (scale < 0 &&
-        (GetDtype() == core::Dtype::UInt8 || GetDtype() == core::Dtype::UInt16))
-        utility::LogError("Negative scale not supported for unsigned Dtype!");
-
-    auto new_data = data_.To(dtype, copy);
-    if (scale != 1.0) new_data *= scale;
-    if (offset != 0.0) new_data += offset;
-    return Image(new_data);
-}
-
-Image &Image::LinearTransform(double scale /* = 1.0 */,
-                              double offset /* = 0.0 */) {
-    if (scale < 0 &&
-        (GetDtype() == core::Dtype::UInt8 || GetDtype() == core::Dtype::UInt16))
-        utility::LogError("Negative scale not supported for unsigned Dtype!");
-
-    if (scale != 1.0) data_ *= scale;
-    if (offset != 0.0) data_ += offset;
-    return *this;
-}
-
-Image Image::Dilate(int half_kernel_size) const {
-=======
 Image Image::To(core::Dtype dtype,
                 bool copy /*= false*/,
                 utility::optional<double> scale_ /* = utility::nullopt */,
@@ -201,7 +151,6 @@
 Image Image::Dilate(int half_kernel_size) const {
     using supported_t = std::vector<std::pair<core::Dtype, int64_t>>;
 
->>>>>>> 6fe2f029
     // Check NPP datatype support for each function in documentation:
     // https://docs.nvidia.com/cuda/npp/group__nppi.html
     static const supported_t npp_supported{
@@ -223,35 +172,16 @@
             {core::Dtype::Float32, 3}, {core::Dtype::Bool, 4},
             {core::Dtype::UInt8, 4},   {core::Dtype::Float32, 4}};
 
-<<<<<<< HEAD
-    Image dstim;
-    dstim.data_ = core::Tensor::EmptyLike(data_);
-    if (data_.GetDevice().GetType() == core::Device::DeviceType::CUDA &&
-        std::count(npp_supported.begin(), npp_supported.end(),
-                   std::make_pair(GetDtype(), GetChannels())) > 0) {
-        CUDA_CALL(npp::dilate, data_, dstim.data_, half_kernel_size);
-=======
     Image dst_im;
     dst_im.data_ = core::Tensor::EmptyLike(data_);
     if (data_.GetDevice().GetType() == core::Device::DeviceType::CUDA &&
         std::count(npp_supported.begin(), npp_supported.end(),
                    std::make_pair(GetDtype(), GetChannels())) > 0) {
         CUDA_CALL(npp::Dilate, data_, dst_im.data_, half_kernel_size);
->>>>>>> 6fe2f029
     } else if (HAVE_IPPICV &&
                data_.GetDevice().GetType() == core::Device::DeviceType::CPU &&
                std::count(ipp_supported.begin(), ipp_supported.end(),
                           std::make_pair(GetDtype(), GetChannels())) > 0) {
-<<<<<<< HEAD
-        IPP_CALL(ipp::dilate, data_, dstim.data_, half_kernel_size);
-    } else {
-        /*     call to core::kernel::UnaryWindowOp(); */
-        utility::LogError("Not implemented");
-    }
-    if (!dstim.data_.IsContiguous())
-        utility::LogError("Logic error: Output image is not contiguous!");
-    return dstim;
-=======
         IPP_CALL(ipp::Dilate, data_, dst_im.data_, half_kernel_size);
     } else {
         utility::LogError(
@@ -259,7 +189,6 @@
                 GetDtype().ToString(), GetDevice().ToString());
     }
     return dst_im;
->>>>>>> 6fe2f029
 }
 
 Image Image::FromLegacyImage(const open3d::geometry::Image &image_legacy,
