--- conflicted
+++ resolved
@@ -78,7 +78,6 @@
     }
 }
 
-<<<<<<< HEAD
 Image Image::To(core::Dtype dtype,
                 bool copy /*= false*/,
                 utility::optional<double> scale_ /* = utility::nullopt */,
@@ -190,26 +189,25 @@
                 GetDtype().ToString(), GetDevice().ToString());
     }
     return dst_im;
-=======
-Image &Image::Reset(int64_t rows,
-                    int64_t cols,
-                    int64_t channels,
-                    core::Dtype dtype,
-                    const core::Device &device) {
-    if (rows < 0) {
-        utility::LogError("rows must be >= 0, but got {}.", rows);
-    }
-    if (cols < 0) {
-        utility::LogError("cols must be >= 0, but got {}.", cols);
-    }
-    if (channels <= 0) {
-        utility::LogError("channels must be > 0, but got {}.", channels);
-    }
-
-    data_ = core::Tensor({rows, cols, channels}, dtype, device);
-    return *this;
->>>>>>> 1cbc9ad1
-}
+    
+// Image &Image::Reset(int64_t rows,
+//                     int64_t cols,
+//                     int64_t channels,
+//                     core::Dtype dtype,
+//                     const core::Device &device) {
+//     if (rows < 0) {
+//         utility::LogError("rows must be >= 0, but got {}.", rows);
+//     }
+//     if (cols < 0) {
+//         utility::LogError("cols must be >= 0, but got {}.", cols);
+//     }
+//     if (channels <= 0) {
+//         utility::LogError("channels must be > 0, but got {}.", channels);
+//     }
+
+//     data_ = core::Tensor({rows, cols, channels}, dtype, device);
+//     return *this;
+// }
 
 Image Image::FromLegacyImage(const open3d::geometry::Image &image_legacy,
                              const core::Device &device) {
