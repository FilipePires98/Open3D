--- conflicted
+++ resolved
@@ -147,8 +147,6 @@
     return dst_im;
 }
 
-<<<<<<< HEAD
-=======
 Image Image::RGBToGray() const {
     if (GetChannels() != 3) {
         utility::LogError("Input image channels must be 3 for RGBToGray");
@@ -185,7 +183,6 @@
     return dst_im;
 }
 
->>>>>>> c8fb3a59
 Image Image::Dilate(int half_kernel_size) const {
     using supported_t = std::vector<std::pair<core::Dtype, int64_t>>;
 
@@ -229,8 +226,6 @@
     return dst_im;
 }
 
-<<<<<<< HEAD
-=======
 Image Image::BilateralFilter(int half_kernel_size,
                              float value_sigma,
                              float dist_sigma) const {
@@ -372,7 +367,6 @@
     return std::make_pair(dst_im_dx, dst_im_dy);
 }
 
->>>>>>> c8fb3a59
 Image Image::FromLegacyImage(const open3d::geometry::Image &image_legacy,
                              const core::Device &device) {
     static const std::unordered_map<int, core::Dtype> kBytesToDtypeMap = {
