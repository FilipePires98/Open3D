# Build
set(REGISTRATION_SRC
    registration/Registration.cpp
    registration/TransformationEstimation.cpp
)

set(KERNEL_SRC
    kernel/TransformationConverter.cpp
<<<<<<< HEAD
    kernel/ComputeTransformPointToPlane.cpp
    kernel/ComputeTransformPointToPlaneCPU.cpp
=======
    kernel/ComputePosePointToPlane.cpp
    kernel/ComputePosePointToPlaneCPU.cpp
>>>>>>> fd61a44f
)

set(KERNEL_CUDA_SRC
    kernel/TransformationConverter.cu
<<<<<<< HEAD
    kernel/ComputeTransformPointToPlaneCUDA.cu
=======
    kernel/ComputePosePointToPlaneCUDA.cu
>>>>>>> fd61a44f
)

set(ALL_PIPELINE_SRC
    ${REGISTRATION_SRC}
    ${KERNEL_SRC}
)

if(BUILD_CUDA_MODULE)
    set(ALL_PIPELINE_SRC
        ${ALL_PIPELINE_SRC}
        ${KERNEL_CUDA_SRC}
    )
endif()

# Create object library
add_library(tpipelines OBJECT ${ALL_PIPELINE_SRC})
open3d_show_and_abort_on_warning(tpipelines)
open3d_set_global_properties(tpipelines)
open3d_set_open3d_lib_properties(tpipelines)
open3d_link_3rdparty_libraries(tpipelines)

if(BUILD_CUDA_MODULE)
    target_include_directories(tpipelines SYSTEM PRIVATE ${CMAKE_CUDA_TOOLKIT_INCLUDE_DIRECTORIES})
endif()<|MERGE_RESOLUTION|>--- conflicted
+++ resolved
@@ -6,22 +6,13 @@
 
 set(KERNEL_SRC
     kernel/TransformationConverter.cpp
-<<<<<<< HEAD
-    kernel/ComputeTransformPointToPlane.cpp
-    kernel/ComputeTransformPointToPlaneCPU.cpp
-=======
     kernel/ComputePosePointToPlane.cpp
     kernel/ComputePosePointToPlaneCPU.cpp
->>>>>>> fd61a44f
 )
 
 set(KERNEL_CUDA_SRC
     kernel/TransformationConverter.cu
-<<<<<<< HEAD
-    kernel/ComputeTransformPointToPlaneCUDA.cu
-=======
     kernel/ComputePosePointToPlaneCUDA.cu
->>>>>>> fd61a44f
 )
 
 set(ALL_PIPELINE_SRC
