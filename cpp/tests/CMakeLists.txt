
cmake_minimum_required(VERSION 3.0)
# Overide policy for hidden symbol visibility
if(POLICY CMP0063)
    cmake_policy(SET CMP0063 NEW)
endif()

include_directories(".")

file(GLOB_RECURSE UNIT_TEST_SOURCE_FILES "*.cpp")

# TODO: consider explicitly listing the files
if (NOT BUILD_AZURE_KINECT)
    set (EXCLUDE_DIR "io/sensor")
    foreach (TMP_PATH ${UNIT_TEST_SOURCE_FILES})
        string (FIND ${TMP_PATH} ${EXCLUDE_DIR} EXCLUDE_DIR_FOUND)
        if (NOT ${EXCLUDE_DIR_FOUND} EQUAL -1)
            list (REMOVE_ITEM UNIT_TEST_SOURCE_FILES ${TMP_PATH})
        endif ()
    endforeach(TMP_PATH)
endif()

# TODO: handle conditional compilation more systematically
if (NOT BUILD_GUI)
    list(FILTER UNIT_TEST_SOURCE_FILES EXCLUDE REGEX .*/visualization/rendering/.*cpp)
endif()

if (NOT BUILD_RPC_INTERFACE)
    list(FILTER UNIT_TEST_SOURCE_FILES EXCLUDE REGEX .*/io/rpc/RemoteFunctions.cpp)
endif()

if (NOT BUILD_CUDA_MODULE)
    list(FILTER UNIT_TEST_SOURCE_FILES EXCLUDE REGEX .*/core/FixedRadiusIndex.cpp)
endif()

if (NOT WITH_FAISS)
    list(FILTER UNIT_TEST_SOURCE_FILES EXCLUDE REGEX .*/core/KnnFaiss.cpp)
endif()

add_executable(tests ${UNIT_TEST_SOURCE_FILES})
add_definitions(-DTEST_DATA_DIR="${PROJECT_SOURCE_DIR}/examples/test_data")

# If gpu not available, add "DISABLED_" to the gpu test names
if(BUILD_CUDA_MODULE)
    target_compile_definitions(tests PRIVATE GPU_CONDITIONAL_TEST_STR=) # Empty string
else()
    target_compile_definitions(tests PRIVATE GPU_CONDITIONAL_TEST_STR=DISABLED_)
endif()

if (WITH_IPPICV)
<<<<<<< HEAD
    target_compile_definitions(tests PRIVATE WITH_IPPICV)
=======
    target_compile_definitions(tests PRIVATE WITH_IPPICV
        IPP_CONDITIONAL_TEST_STR=) # Empty string (test not disabled)
else()
    target_compile_definitions(tests PRIVATE IPP_CONDITIONAL_TEST_STR=DISABLED_)
>>>>>>> b3e2c2a3
endif()

find_package(Threads)

target_link_libraries(tests PRIVATE Threads::Threads ${CMAKE_PROJECT_NAME} ${JSONCPP_TARGET} ${GOOGLETEST_TARGET})
open3d_show_and_abort_on_warning(tests)
open3d_set_global_properties(tests)

if (BUILD_AZURE_KINECT)
    # K4A headres are directly used in test. Currently we don't need to link
    # the K4A libraries.
    target_include_directories(tests SYSTEM PRIVATE ${K4A_INCLUDE_DIR})
endif()

if (BUILD_CUDA_MODULE)
    # We still need to explicitly link against CUDA libraries.
    # See: https://stackoverflow.com/a/48540499/1255535.
    # Consider removing dependencies of cuda headers in the future.
    target_link_libraries(tests PRIVATE ${CUDA_LIBRARIES})
    target_include_directories(tests SYSTEM PRIVATE ${CMAKE_CUDA_TOOLKIT_INCLUDE_DIRECTORIES})
endif()<|MERGE_RESOLUTION|>--- conflicted
+++ resolved
@@ -48,14 +48,10 @@
 endif()
 
 if (WITH_IPPICV)
-<<<<<<< HEAD
-    target_compile_definitions(tests PRIVATE WITH_IPPICV)
-=======
     target_compile_definitions(tests PRIVATE WITH_IPPICV
         IPP_CONDITIONAL_TEST_STR=) # Empty string (test not disabled)
 else()
     target_compile_definitions(tests PRIVATE IPP_CONDITIONAL_TEST_STR=DISABLED_)
->>>>>>> b3e2c2a3
 endif()
 
 find_package(Threads)
