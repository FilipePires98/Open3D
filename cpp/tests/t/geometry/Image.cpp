// ----------------------------------------------------------------------------
// -                        Open3D: www.open3d.org                            -
// ----------------------------------------------------------------------------
// The MIT License (MIT)
//
// Copyright (c) 2018 www.open3d.org
//
// Permission is hereby granted, free of charge, to any person obtaining a copy
// of this software and associated documentation files (the "Software"), to deal
// in the Software without restriction, including without limitation the rights
// to use, copy, modify, merge, publish, distribute, sublicense, and/or sell
// copies of the Software, and to permit persons to whom the Software is
// furnished to do so, subject to the following conditions:
//
// The above copyright notice and this permission notice shall be included in
// all copies or substantial portions of the Software.
//
// THE SOFTWARE IS PROVIDED "AS IS", WITHOUT WARRANTY OF ANY KIND, EXPRESS OR
// IMPLIED, INCLUDING BUT NOT LIMITED TO THE WARRANTIES OF MERCHANTABILITY,
// FITNESS FOR A PARTICULAR PURPOSE AND NONINFRINGEMENT. IN NO EVENT SHALL THE
// AUTHORS OR COPYRIGHT HOLDERS BE LIABLE FOR ANY CLAIM, DAMAGES OR OTHER
// LIABILITY, WHETHER IN AN ACTION OF CONTRACT, TORT OR OTHERWISE, ARISING
// FROM, OUT OF OR IN CONNECTION WITH THE SOFTWARE OR THE USE OR OTHER DEALINGS
// IN THE SOFTWARE.
// ----------------------------------------------------------------------------

#include "open3d/t/geometry/Image.h"

#include <gmock/gmock.h>

#include "core/CoreTest.h"
#include "open3d/core/TensorList.h"
#include "tests/UnitTest.h"

namespace open3d {
namespace tests {

class ImagePermuteDevices : public PermuteDevices {};
INSTANTIATE_TEST_SUITE_P(Image,
                         ImagePermuteDevices,
                         testing::ValuesIn(PermuteDevices::TestCases()));

class ImagePermuteDevicePairs : public PermuteDevicePairs {};
INSTANTIATE_TEST_SUITE_P(
        Image,
        ImagePermuteDevicePairs,
        testing::ValuesIn(ImagePermuteDevicePairs::TestCases()));

TEST_P(ImagePermuteDevices, ConstructorNoArg) {
    t::geometry::Image im;
    EXPECT_EQ(im.GetRows(), 0);
    EXPECT_EQ(im.GetCols(), 0);
    EXPECT_EQ(im.GetChannels(), 1);
    EXPECT_EQ(im.GetDtype(), core::Dtype::Float32);
    EXPECT_EQ(im.GetDevice(), core::Device("CPU:0"));
}

TEST_P(ImagePermuteDevices, Constructor) {
    core::Device device = GetParam();

    // Normal case.
    int64_t rows = 480;
    int64_t cols = 640;
    int64_t channels = 3;
    core::Dtype dtype = core::Dtype::UInt8;
    t::geometry::Image im(rows, cols, channels, dtype, device);
    EXPECT_EQ(im.GetRows(), rows);
    EXPECT_EQ(im.GetCols(), cols);
    EXPECT_EQ(im.GetChannels(), channels);
    EXPECT_EQ(im.GetDtype(), dtype);
    EXPECT_EQ(im.GetDevice(), device);

    // Unsupported shape or channel.
    EXPECT_ANY_THROW(t::geometry::Image(-1, cols, channels, dtype, device));
    EXPECT_ANY_THROW(t::geometry::Image(rows, -1, channels, dtype, device));
    EXPECT_ANY_THROW(t::geometry::Image(rows, cols, 0, dtype, device));
    EXPECT_ANY_THROW(t::geometry::Image(rows, cols, -1, dtype, device));

    // Check all dtypes.
    for (const core::Dtype& dtype : {
                 core::Dtype::Float32,
                 core::Dtype::Float64,
                 core::Dtype::Int32,
                 core::Dtype::Int64,
                 core::Dtype::UInt8,
                 core::Dtype::UInt16,
                 core::Dtype::Bool,
         }) {
        EXPECT_NO_THROW(
                t::geometry::Image(rows, cols, channels, dtype, device));
    }
}

TEST_P(ImagePermuteDevices, ConstructorFromTensor) {
    core::Device device = GetParam();

    int64_t rows = 480;
    int64_t cols = 640;
    int64_t channels = 3;
    core::Dtype dtype = core::Dtype::UInt8;

    // 2D Tensor. IsSame() tests memory sharing and shape matching.
    core::Tensor t_2d({rows, cols}, dtype, device);
    t::geometry::Image im_2d(t_2d);
    EXPECT_FALSE(im_2d.AsTensor().IsSame(t_2d));
    EXPECT_TRUE(im_2d.AsTensor().Reshape(t_2d.GetShape()).IsSame(t_2d));

    // 3D Tensor.
    core::Tensor t_3d({rows, cols, channels}, dtype, device);
    t::geometry::Image im_3d(t_3d);
    EXPECT_TRUE(im_3d.AsTensor().IsSame(t_3d));

    // Not 2D nor 3D.
    core::Tensor t_4d({rows, cols, channels, channels}, dtype, device);
    EXPECT_ANY_THROW(t::geometry::Image im_4d(t_4d); (void)im_4d;);

    // Non-contiguous tensor.
    // t_3d_sliced = t_3d[:, :, 0:3:2]
    core::Tensor t_3d_sliced = t_3d.Slice(2, 0, 3, 2);
    EXPECT_EQ(t_3d_sliced.GetShape(), core::SizeVector({rows, cols, 2}));
    EXPECT_FALSE(t_3d_sliced.IsContiguous());
    EXPECT_ANY_THROW(t::geometry::Image im_nc(t_3d_sliced); (void)im_nc;);
}

// Test automatic scale determination for conversion from UInt8 / UInt16 ->
// Float32/64 and LinearTransform()
<<<<<<< HEAD
TEST_P(ImagePermuteDevices, ConvertTo_LinearTransform) {
=======
TEST_P(ImagePermuteDevices, To_LinearTransform) {
>>>>>>> 869d89bf
    using ::testing::ElementsAreArray;
    using ::testing::FloatEq;
    core::Device device = GetParam();

    // reference data
    const std::vector<uint8_t> input_data = {10, 25, 0, 13};
    auto output_ref = {FloatEq(10. / 255), FloatEq(25. / 255), FloatEq(0.),
                       FloatEq(13. / 255)};
    auto negative_image_ref = {FloatEq(1. - 10. / 255), FloatEq(1. - 25. / 255),
                               FloatEq(1.), FloatEq(1. - 13. / 255)};

    t::geometry::Image input(
            core::Tensor{input_data, {2, 2, 1}, core::Dtype::UInt8, device});
    // UInt8 -> Float32: auto scale = 1./255
<<<<<<< HEAD
    t::geometry::Image output = input.ConvertTo(core::Dtype::Float32);
=======
    t::geometry::Image output = input.To(core::Dtype::Float32);
>>>>>>> 869d89bf
    EXPECT_EQ(output.GetDtype(), core::Dtype::Float32);
    EXPECT_THAT(output.AsTensor().ToFlatVector<float>(),
                ElementsAreArray(output_ref));

    // LinearTransform to negative image
    output.LinearTransform(/* scale= */ -1, /* offset= */ 1);
    EXPECT_THAT(output.AsTensor().ToFlatVector<float>(),
                ElementsAreArray(negative_image_ref));

    // UInt8 -> UInt16: auto scale = 1
<<<<<<< HEAD
    output = input.ConvertTo(core::Dtype::UInt16);
=======
    output = input.To(core::Dtype::UInt16);
>>>>>>> 869d89bf
    EXPECT_EQ(output.GetDtype(), core::Dtype::UInt16);
    EXPECT_THAT(output.AsTensor().ToFlatVector<uint16_t>(),
                ElementsAreArray(input_data));
}

TEST_P(ImagePermuteDevices, Dilate) {
    using ::testing::ElementsAreArray;

    // reference data used to validate the filtering of an image
    // clang-format off
    const std::vector<float> input_data = {
        0, 0, 0, 0, 0, 0, 0, 0,
        1.2, 1, 0, 0, 0, 0, 1, 0,
        0, 0, 1, 0, 0, 0, 0, 0,
        0, 0, 0, 0, 0, 0, 0, 0};
    const std::vector<float> output_ref = {
        1.2, 1.2, 1, 0, 0, 1, 1, 1,
        1.2, 1.2, 1, 1, 0, 1, 1, 1,
        1.2, 1.2, 1, 1, 0, 1, 1, 1,
        0, 1, 1, 1, 0, 0, 0, 0};
    // clang-format on

    // test image dimensions
    const int rows = 4;
    const int cols = 8;
    const int channels = 1;
    const int half_kernel_size = 1;
    core::Device device = GetParam();

    t::geometry::Image input(core::Tensor{
            input_data, {rows, cols, channels}, core::Dtype::Float32, device});
    t::geometry::Image output;

    // UInt8
<<<<<<< HEAD
    t::geometry::Image input_uint8_t = input.ConvertTo(core::Dtype::UInt8);
    if (!HAVE_IPPICV &&
=======
    t::geometry::Image input_uint8_t = input.To(core::Dtype::UInt8);
    if (!t::geometry::Image::HAVE_IPPICV &&
>>>>>>> 869d89bf
        device.GetType() == core::Device::DeviceType::CPU) {  // Not Implemented
        ASSERT_THROW(input_uint8_t.Dilate(half_kernel_size),
                     std::runtime_error);
    } else {
        output = input_uint8_t.Dilate(half_kernel_size);
        EXPECT_EQ(output.GetRows(), input.GetRows());
        EXPECT_EQ(output.GetCols(), input.GetCols());
        EXPECT_EQ(output.GetChannels(), input.GetChannels());
        EXPECT_THAT(output.AsTensor().ToFlatVector<uint8_t>(),
                    ElementsAreArray(output_ref));
    }

    // UInt16
<<<<<<< HEAD
    t::geometry::Image input_uint16_t = input.ConvertTo(core::Dtype::UInt16);
    if (!HAVE_IPPICV &&
=======
    t::geometry::Image input_uint16_t = input.To(core::Dtype::UInt16);
    if (!t::geometry::Image::HAVE_IPPICV &&
>>>>>>> 869d89bf
        device.GetType() == core::Device::DeviceType::CPU) {  // Not Implemented
        ASSERT_THROW(input_uint16_t.Dilate(half_kernel_size),
                     std::runtime_error);
    } else {
        output = input_uint16_t.Dilate(half_kernel_size);
        EXPECT_EQ(output.GetRows(), input.GetRows());
        EXPECT_EQ(output.GetCols(), input.GetCols());
        EXPECT_EQ(output.GetChannels(), input.GetChannels());
        EXPECT_THAT(output.AsTensor().ToFlatVector<uint16_t>(),
                    ElementsAreArray(output_ref));
    }

    // Float32
<<<<<<< HEAD
    if (!HAVE_IPPICV &&
=======
    if (!t::geometry::Image::HAVE_IPPICV &&
>>>>>>> 869d89bf
        device.GetType() == core::Device::DeviceType::CPU) {  // Not Implemented
        ASSERT_THROW(input.Dilate(half_kernel_size), std::runtime_error);
    } else {
        output = input.Dilate(half_kernel_size);
        EXPECT_EQ(output.GetRows(), input.GetRows());
        EXPECT_EQ(output.GetCols(), input.GetCols());
        EXPECT_EQ(output.GetChannels(), input.GetChannels());
        EXPECT_THAT(output.AsTensor().ToFlatVector<float>(),
                    ElementsAreArray(output_ref));
    }
}

// tImage: (r, c, ch) | legacy Image: (u, v, ch) = (c, r, ch)
TEST_P(ImagePermuteDevices, ToLegacyImage) {
    core::Device device = GetParam();
    // 2 byte dtype is general enough for uin8_t as well as float
    core::Dtype dtype = core::Dtype::UInt16;

    // 2D tensor for 1 channel image
    core::Tensor t_1ch(std::vector<uint16_t>{0, 1, 2, 3, 4, 5}, {2, 3}, dtype,
                       device);

    // Test 1 channel image conversion
    t::geometry::Image im_1ch(t_1ch);
    geometry::Image leg_im_1ch = im_1ch.ToLegacyImage();
    for (int r = 0; r < im_1ch.GetRows(); ++r)
        for (int c = 0; c < im_1ch.GetCols(); ++c)
            EXPECT_EQ(im_1ch.At(r, c).Item<uint16_t>(),
                      *leg_im_1ch.PointerAt<uint16_t>(c, r));

    // 3D tensor for 3 channel image
    core::Tensor t_3ch(
            std::vector<uint16_t>{0, 1, 2, 3, 4, 5, 6, 7, 8, 9, 10, 11},
            {2, 2, 3}, dtype, device);
    // Test 3 channel image conversion
    t::geometry::Image im_3ch(t_3ch);
    geometry::Image leg_im_3ch = im_3ch.ToLegacyImage();
    for (int r = 0; r < im_3ch.GetRows(); ++r)
        for (int c = 0; c < im_3ch.GetCols(); ++c)
            for (int ch = 0; ch < im_3ch.GetChannels(); ++ch)
                EXPECT_EQ(im_3ch.At(r, c, ch).Item<uint16_t>(),
                          *leg_im_3ch.PointerAt<uint16_t>(c, r, ch));
}

}  // namespace tests
}  // namespace open3d<|MERGE_RESOLUTION|>--- conflicted
+++ resolved
@@ -124,11 +124,7 @@
 
 // Test automatic scale determination for conversion from UInt8 / UInt16 ->
 // Float32/64 and LinearTransform()
-<<<<<<< HEAD
-TEST_P(ImagePermuteDevices, ConvertTo_LinearTransform) {
-=======
 TEST_P(ImagePermuteDevices, To_LinearTransform) {
->>>>>>> 869d89bf
     using ::testing::ElementsAreArray;
     using ::testing::FloatEq;
     core::Device device = GetParam();
@@ -143,11 +139,7 @@
     t::geometry::Image input(
             core::Tensor{input_data, {2, 2, 1}, core::Dtype::UInt8, device});
     // UInt8 -> Float32: auto scale = 1./255
-<<<<<<< HEAD
-    t::geometry::Image output = input.ConvertTo(core::Dtype::Float32);
-=======
     t::geometry::Image output = input.To(core::Dtype::Float32);
->>>>>>> 869d89bf
     EXPECT_EQ(output.GetDtype(), core::Dtype::Float32);
     EXPECT_THAT(output.AsTensor().ToFlatVector<float>(),
                 ElementsAreArray(output_ref));
@@ -158,11 +150,7 @@
                 ElementsAreArray(negative_image_ref));
 
     // UInt8 -> UInt16: auto scale = 1
-<<<<<<< HEAD
-    output = input.ConvertTo(core::Dtype::UInt16);
-=======
     output = input.To(core::Dtype::UInt16);
->>>>>>> 869d89bf
     EXPECT_EQ(output.GetDtype(), core::Dtype::UInt16);
     EXPECT_THAT(output.AsTensor().ToFlatVector<uint16_t>(),
                 ElementsAreArray(input_data));
@@ -197,13 +185,8 @@
     t::geometry::Image output;
 
     // UInt8
-<<<<<<< HEAD
-    t::geometry::Image input_uint8_t = input.ConvertTo(core::Dtype::UInt8);
-    if (!HAVE_IPPICV &&
-=======
     t::geometry::Image input_uint8_t = input.To(core::Dtype::UInt8);
     if (!t::geometry::Image::HAVE_IPPICV &&
->>>>>>> 869d89bf
         device.GetType() == core::Device::DeviceType::CPU) {  // Not Implemented
         ASSERT_THROW(input_uint8_t.Dilate(half_kernel_size),
                      std::runtime_error);
@@ -217,13 +200,8 @@
     }
 
     // UInt16
-<<<<<<< HEAD
-    t::geometry::Image input_uint16_t = input.ConvertTo(core::Dtype::UInt16);
-    if (!HAVE_IPPICV &&
-=======
     t::geometry::Image input_uint16_t = input.To(core::Dtype::UInt16);
     if (!t::geometry::Image::HAVE_IPPICV &&
->>>>>>> 869d89bf
         device.GetType() == core::Device::DeviceType::CPU) {  // Not Implemented
         ASSERT_THROW(input_uint16_t.Dilate(half_kernel_size),
                      std::runtime_error);
@@ -237,11 +215,7 @@
     }
 
     // Float32
-<<<<<<< HEAD
-    if (!HAVE_IPPICV &&
-=======
     if (!t::geometry::Image::HAVE_IPPICV &&
->>>>>>> 869d89bf
         device.GetType() == core::Device::DeviceType::CPU) {  // Not Implemented
         ASSERT_THROW(input.Dilate(half_kernel_size), std::runtime_error);
     } else {
