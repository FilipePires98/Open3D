// ----------------------------------------------------------------------------
// -                        Open3D: www.open3d.org                            -
// ----------------------------------------------------------------------------
// The MIT License (MIT)
//
// Copyright (c) 2020 www.open3d.org
//
// Permission is hereby granted, free of charge, to any person obtaining a copy
// of this software and associated documentation files (the "Software"), to deal
// in the Software without restriction, including without limitation the rights
// to use, copy, modify, merge, publish, distribute, sublicense, and/or sell
// copies of the Software, and to permit persons to whom the Software is
// furnished to do so, subject to the following conditions:
//
// The above copyright notice and this permission notice shall be included in
// all copies or substantial portions of the Software.
//
// THE SOFTWARE IS PROVIDED "AS IS", WITHOUT WARRANTY OF ANY KIND, EXPRESS OR
// IMPLIED, INCLUDING BUT NOT LIMITED TO THE WARRANTIES OF MERCHANTABILITY,
// FITNESS FOR A PARTICULAR PURPOSE AND NONINFRINGEMENT. IN NO EVENT SHALL THE
// AUTHORS OR COPYRIGHT HOLDERS BE LIABLE FOR ANY CLAIM, DAMAGES OR OTHER
// LIABILITY, WHETHER IN AN ACTION OF CONTRACT, TORT OR OTHERWISE, ARISING
// FROM, OUT OF OR IN CONNECTION WITH THE SOFTWARE OR THE USE OR OTHER DEALINGS
// IN THE SOFTWARE.
// ----------------------------------------------------------------------------

#include "open3d/t/geometry/Image.h"

#include <string>
#include <unordered_map>

#include "open3d/t/geometry/RGBDImage.h"
#include "pybind/docstring.h"
#include "pybind/pybind_utils.h"
#include "pybind/t/geometry/geometry.h"

namespace open3d {
namespace t {
namespace geometry {

// Image functions have similar arguments, thus the arg docstrings may be shared
static const std::unordered_map<std::string, std::string>
        map_shared_argument_docstrings = {
                {"color", "The color image."},
                {"depth", "The depth image."},
                {"aligned",
                 "Are the two images aligned (same viewpoint and resolution)?"},
                {"image", "The Image object."},
                {"tensor",
                 "Tensor of the image. The tensor must be contiguous. The "
                 "tensor must be 2D (rows, cols) or 3D (rows, cols, "
                 "channels)."},
                {"rows",
                 "Number of rows of the image, i.e. image height. rows must be "
                 "non-negative."},
                {"cols",
                 "Number of columns of the image, i.e. image width. cols must "
                 "be non-negative."},
                {"channels",
                 "Number of channels of the image. E.g. for RGB image, "
                 "channels == 3; for grayscale image, channels == 1. channels "
                 "must be greater than 0."},
                {"dtype", "Data type of the image."},
                {"device", "Device where the image is stored."},
                {"scale",
                 "First multiply image pixel values with this factor. "
                 "This should be positive for unsigned dtypes."},
                {"offset", "Then add this factor to all image pixel values."},
                {"half_kernel_size",
                 "A dilation mask of size 2*half_kernel_size+1 is used."}};

void pybind_image(py::module &m) {
    py::class_<Image, PyGeometry<Image>, Geometry> image(
            m, "Image", py::buffer_protocol(),
            "The Image class stores image with customizable rols, cols, "
            "channels, dtype and device.");
    // Constructors
    image.def(py::init<int64_t, int64_t, int64_t, core::Dtype, core::Device>(),
              "Row-major storage is used, similar to OpenCV. Use (row, col, "
              "channel) indexing order for image creation and accessing. In "
              "general, (r, c, ch) are the preferred variable names for "
              "consistency, and avoid using width, height, u, v, x, y for "
              "coordinates.",
              "rows"_a = 0, "cols"_a = 0, "channels"_a = 1,
              "dtype"_a = core::Dtype::Float32,
              "device"_a = core::Device("CPU:0"))
            .def(py::init<core::Tensor &>(),
                 "Construct from a tensor. The tensor won't be copied and "
                 "memory will be shared.",
                 "tensor"_a);
    docstring::ClassMethodDocInject(m, "Image", "__init__",
                                    map_shared_argument_docstrings);
    // Buffer protocol.
    image.def_buffer([](Image &I) -> py::buffer_info {
        return py::buffer_info(I.GetDataPtr(), I.GetDtype().ByteSize(),
                               pybind_utils::DtypeToArrayFormat(I.GetDtype()),
                               I.AsTensor().NumDims(), I.AsTensor().GetShape(),
                               I.AsTensor().GetStrides());
    });
    // Info.
    image.def_property_readonly("dtype", &Image::GetDtype,
                                "Get dtype of the image")
            .def_property_readonly("device", &Image::GetDevice,
                                   "Get the device of the image.")
            .def_property_readonly("rows", &Image::GetRows,
                                   "Get the number of rows of the image.")
            .def_property_readonly("columns", &Image::GetCols,
                                   "Get the number of columns of the image.")
            .def_property_readonly("channels", &Image::GetChannels,
                                   "Get the number of channels of the image.")
            // functions
            .def("clear", &Image::Clear, "Clear stored data.")
            .def("is_empty", &Image::IsEmpty, "Is any data stored?")
            .def("get_min_bound", &Image::GetMinBound,
                 "Compute min 2D coordinates for the data (always {0, 0}).")
            .def("get_max_bound", &Image::GetMaxBound,
                 "Compute max 2D coordinates for the data ({rows, cols}).")
            .def("linear_transform", &Image::LinearTransform,
                 "Function to linearly transform pixel intensities in place: "
                 "image = scale * image + offset.",
                 "scale"_a = 1.0, "offset"_a = 0.0)
            .def("dilate", &Image::Dilate,
                 "Return a new image after performing morphological dilation. "
                 "Supported datatypes are UInt8, UInt16 and Float32 with "
                 "{1, 3, 4} channels. An 8-connected neighborhood is used to "
                 "create the dilation mask.",
                 "half_kernel_size"_a = 1)
            .def("__repr__", &Image::ToString);
    docstring::ClassMethodDocInject(m, "Image", "linear_transform",
                                    map_shared_argument_docstrings);
<<<<<<< HEAD

    // Conversion.
    image.def("to", &Image::To, "Returns an Image with the specified Dtype.",
              "dtype"_a, "scale"_a = py::none(), "offset"_a = 0.0,
              "copy"_a = false);
=======

    // Device transfers.
    image.def("to",
              py::overload_cast<const core::Device &, bool>(&Image::To,
                                                            py::const_),
              "Transfer the Image to a specified device.", "device"_a,
              "copy"_a = false);
    image.def("clone", &Image::Clone,
              "Returns a copy of the Image on the same device.");
    image.def("cpu", &Image::CPU,
              "Transfer the Image to CPU. If the Image is "
              "already on CPU, no copy will be performed.");
    image.def(
            "cuda", &Image::CUDA,
            "Transfer the Image to a CUDA device. If the Image is "
            "already on the specified CUDA device, no copy will be performed.",
            "device_id"_a = 0);

    // Conversion.
    image.def("to",
              py::overload_cast<core::Dtype, bool, utility::optional<double>,
                                double>(&Image::To, py::const_),
              "Returns an Image with the specified Dtype.", "dtype"_a,
              "scale"_a = py::none(), "offset"_a = 0.0, "copy"_a = false);
>>>>>>> b3e2c2a3
    docstring::ClassMethodDocInject(
            m, "Image", "to",
            {{"dtype", "The targeted dtype to convert to."},
             {"scale",
              "Optional scale value. This is 1./255 for UInt8 -> Float{32,64}, "
              "1./65535 for UInt16 -> Float{32,64} and 1 otherwise"},
             {"offset", "Optional shift value. Default 0."},
             {"copy",
              "If true, a new tensor is always created; if false, the copy is "
              "avoided when the original tensor already has the targeted "
              "dtype."}});
    image.def("to_legacy_image", &Image::ToLegacyImage,
              "Convert to legacy Image type.");
    image.def_static("from_legacy_image", &Image::FromLegacyImage,
                     "image_legacy"_a, "device"_a = core::Device("CPU:0"),
                     "Create a Image from a legacy Open3D Image.");
    image.def("as_tensor", &Image::AsTensor);

    docstring::ClassMethodDocInject(m, "Image", "get_min_bound");
    docstring::ClassMethodDocInject(m, "Image", "get_max_bound");
    docstring::ClassMethodDocInject(m, "Image", "clear");
    docstring::ClassMethodDocInject(m, "Image", "is_empty");
    docstring::ClassMethodDocInject(m, "Image", "to_legacy_image");

    py::class_<RGBDImage, PyGeometry<RGBDImage>, Geometry> rgbd_image(
            m, "RGBDImage",
            "RGBDImage is a pair of color and depth images. For most "
            "procesing, the image pair should be aligned (same viewpoint and  "
            "resolution).");
    rgbd_image
            // Constructors.
            .def(py::init<>(), "Construct an empty RGBDImage.")
            .def(py::init<const Image &, const Image &, bool>(),
                 "Parameterized constructor", "color"_a, "depth"_a,
                 "aligned"_a = true)
            // Depth and color images.
            .def_readwrite("color", &RGBDImage::color_, "The color image.")
            .def_readwrite("depth", &RGBDImage::depth_, "The depth image.")
            .def_readwrite("aligned_", &RGBDImage::aligned_,
                           "Are the depth and color images aligned (same "
                           "viewpoint and resolution)?")
            // Functions.
            .def("clear", &RGBDImage::Clear, "Clear stored data.")
            .def("is_empty", &RGBDImage::IsEmpty, "Is any data stored?")
            .def("are_aligned", &RGBDImage::AreAligned,
                 "Are the depth and color images aligned (same viewpoint and "
                 "resolution)?")
            .def("get_min_bound", &RGBDImage::GetMinBound,
                 "Compute min 2D coordinates for the data (always {0, 0}).")
            .def("get_max_bound", &RGBDImage::GetMaxBound,
                 "Compute max 2D coordinates for the data.")
            // Conversion.
            .def("to_legacy_rgbd_image", &RGBDImage::ToLegacyRGBDImage,
                 "Convert to legacy RGBDImage type.")
            // Description.
            .def("__repr__", &RGBDImage::ToString);

    docstring::ClassMethodDocInject(m, "RGBDImage", "get_min_bound");
    docstring::ClassMethodDocInject(m, "RGBDImage", "get_max_bound");
    docstring::ClassMethodDocInject(m, "RGBDImage", "clear");
    docstring::ClassMethodDocInject(m, "RGBDImage", "is_empty");
    docstring::ClassMethodDocInject(m, "RGBDImage", "to_legacy_rgbd_image");
    docstring::ClassMethodDocInject(m, "RGBDImage", "__init__",
                                    map_shared_argument_docstrings);
}

}  // namespace geometry
}  // namespace t
}  // namespace open3d<|MERGE_RESOLUTION|>--- conflicted
+++ resolved
@@ -128,13 +128,6 @@
             .def("__repr__", &Image::ToString);
     docstring::ClassMethodDocInject(m, "Image", "linear_transform",
                                     map_shared_argument_docstrings);
-<<<<<<< HEAD
-
-    // Conversion.
-    image.def("to", &Image::To, "Returns an Image with the specified Dtype.",
-              "dtype"_a, "scale"_a = py::none(), "offset"_a = 0.0,
-              "copy"_a = false);
-=======
 
     // Device transfers.
     image.def("to",
@@ -159,7 +152,6 @@
                                 double>(&Image::To, py::const_),
               "Returns an Image with the specified Dtype.", "dtype"_a,
               "scale"_a = py::none(), "offset"_a = 0.0, "copy"_a = false);
->>>>>>> b3e2c2a3
     docstring::ClassMethodDocInject(
             m, "Image", "to",
             {{"dtype", "The targeted dtype to convert to."},
