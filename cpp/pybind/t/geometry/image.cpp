// ----------------------------------------------------------------------------
// -                        Open3D: www.open3d.org                            -
// ----------------------------------------------------------------------------
// The MIT License (MIT)
//
// Copyright (c) 2020 www.open3d.org
//
// Permission is hereby granted, free of charge, to any person obtaining a copy
// of this software and associated documentation files (the "Software"), to deal
// in the Software without restriction, including without limitation the rights
// to use, copy, modify, merge, publish, distribute, sublicense, and/or sell
// copies of the Software, and to permit persons to whom the Software is
// furnished to do so, subject to the following conditions:
//
// The above copyright notice and this permission notice shall be included in
// all copies or substantial portions of the Software.
//
// THE SOFTWARE IS PROVIDED "AS IS", WITHOUT WARRANTY OF ANY KIND, EXPRESS OR
// IMPLIED, INCLUDING BUT NOT LIMITED TO THE WARRANTIES OF MERCHANTABILITY,
// FITNESS FOR A PARTICULAR PURPOSE AND NONINFRINGEMENT. IN NO EVENT SHALL THE
// AUTHORS OR COPYRIGHT HOLDERS BE LIABLE FOR ANY CLAIM, DAMAGES OR OTHER
// LIABILITY, WHETHER IN AN ACTION OF CONTRACT, TORT OR OTHERWISE, ARISING
// FROM, OUT OF OR IN CONNECTION WITH THE SOFTWARE OR THE USE OR OTHER DEALINGS
// IN THE SOFTWARE.
// ----------------------------------------------------------------------------

#include "open3d/t/geometry/Image.h"

#include <string>
#include <unordered_map>

#include "open3d/t/geometry/RGBDImage.h"
#include "pybind/docstring.h"
#include "pybind/pybind_utils.h"
#include "pybind/t/geometry/geometry.h"

namespace open3d {
namespace t {
namespace geometry {

// Image functions have similar arguments, thus the arg docstrings may be shared
static const std::unordered_map<std::string, std::string>
        map_shared_argument_docstrings = {
                {"color", "The color image."},
                {"depth", "The depth image."},
                {"aligned",
                 "Are the two images aligned (same viewpoint and resolution)?"},
                {"image", "The Image object."},
                {"tensor",
                 "Tensor of the image. The tensor must be contiguous. The "
                 "tensor must be 2D (rows, cols) or 3D (rows, cols, "
                 "channels)."},
                {"rows",
                 "Number of rows of the image, i.e. image height. rows must be "
                 "non-negative."},
                {"cols",
                 "Number of columns of the image, i.e. image width. cols must "
                 "be non-negative."},
                {"channels",
                 "Number of channels of the image. E.g. for RGB image, "
                 "channels == 3; for grayscale image, channels == 1. channels "
                 "must be greater than 0."},
                {"dtype", "Data type of the image."},
                {"device", "Device where the image is stored."},
                {"scale",
                 "First multiply image pixel values with this factor. "
                 "This should be positive for unsigned dtypes."},
                {"offset", "Then add this factor to all image pixel values."},
                {"half_kernel_size",
                 "A dilation mask of size 2*half_kernel_size+1 is used."}};

void pybind_image(py::module &m) {
    py::class_<Image, PyGeometry<Image>, Geometry> image(
            m, "Image", py::buffer_protocol(),
            "The Image class stores image with customizable rols, cols, "
            "channels, dtype and device.");
    // Constructors
    image.def(py::init<int64_t, int64_t, int64_t, core::Dtype, core::Device>(),
              "Row-major storage is used, similar to OpenCV. Use (row, col, "
              "channel) indexing order for image creation and accessing. In "
              "general, (r, c, ch) are the preferred variable names for "
              "consistency, and avoid using width, height, u, v, x, y for "
              "coordinates.",
              "rows"_a = 0, "cols"_a = 0, "channels"_a = 1,
              "dtype"_a = core::Dtype::Float32,
              "device"_a = core::Device("CPU:0"))
            .def(py::init<core::Tensor &>(),
                 "Construct from a tensor. The tensor won't be copied and "
                 "memory will be shared.",
                 "tensor"_a);
    docstring::ClassMethodDocInject(m, "Image", "__init__",
                                    map_shared_argument_docstrings);
    // Buffer protocol.
    image.def_buffer([](Image &I) -> py::buffer_info {
        return py::buffer_info(I.GetDataPtr(), I.GetDtype().ByteSize(),
                               pybind_utils::DtypeToArrayFormat(I.GetDtype()),
                               I.AsTensor().NumDims(), I.AsTensor().GetShape(),
                               I.AsTensor().GetStrides());
    });
    // Info.
    image.def_property_readonly("dtype", &Image::GetDtype,
                                "Get dtype of the image")
            .def_property_readonly("device", &Image::GetDevice,
                                   "Get the device of the image.")
            .def_property_readonly("rows", &Image::GetRows,
                                   "Get the number of rows of the image.")
            .def_property_readonly("columns", &Image::GetCols,
                                   "Get the number of columns of the image.")
            .def_property_readonly("channels", &Image::GetChannels,
                                   "Get the number of channels of the image.")
            // functions
            .def("clear", &Image::Clear, "Clear stored data.")
            .def("is_empty", &Image::IsEmpty, "Is any data stored?")
            .def("get_min_bound", &Image::GetMinBound,
                 "Compute min 2D coordinates for the data (always {0, 0}).")
            .def("get_max_bound", &Image::GetMaxBound,
                 "Compute max 2D coordinates for the data ({rows, cols}).")
            .def("linear_transform", &Image::LinearTransform,
                 "Function to linearly transform pixel intensities in place: "
                 "image = scale * image + offset.",
                 "scale"_a = 1.0, "offset"_a = 0.0)
            .def("dilate", &Image::Dilate,
                 "Return a new image after performing morphological dilation. "
                 "Supported datatypes are UInt8, UInt16 and Float32 with "
                 "{1, 3, 4} channels. An 8-connected neighborhood is used to "
                 "create the dilation mask.",
                 "half_kernel_size"_a = 1)
            .def("__repr__", &Image::ToString);
    docstring::ClassMethodDocInject(m, "Image", "linear_transform",
                                    map_shared_argument_docstrings);

    // Conversion.
<<<<<<< HEAD
    image.def("convert_to", &Image::ConvertTo,
              "Returns an Image with the specified Dtype.", "dtype"_a,
              "scale"_a = Image::SCALE_DEFAULT, "offset"_a = 0.0,
              "copy"_a = false);
    docstring::ClassMethodDocInject(
            m, "Image", "convert_to",
=======
    image.def("to", &Image::To, "Returns an Image with the specified Dtype.",
              "dtype"_a, "scale"_a = py::none(), "offset"_a = 0.0,
              "copy"_a = false);
    docstring::ClassMethodDocInject(
            m, "Image", "to",
>>>>>>> 6fe2f029
            {{"dtype", "The targeted dtype to convert to."},
             {"scale",
              "Optional scale value. This is 1./255 for UInt8 -> Float{32,64}, "
              "1./65535 for UInt16 -> Float{32,64} and 1 otherwise"},
             {"offset", "Optional shift value. Default 0."},
             {"copy",
              "If true, a new tensor is always created; if false, the copy is "
              "avoided when the original tensor already has the targeted "
              "dtype."}});
    image.def("to_legacy_image", &Image::ToLegacyImage,
              "Convert to legacy Image type.");
    image.def_static("from_legacy_image", &Image::FromLegacyImage,
                     "image_legacy"_a, "device"_a = core::Device("CPU:0"),
                     "Create a Image from a legacy Open3D Image.");
    image.def("as_tensor", &Image::AsTensor);

    docstring::ClassMethodDocInject(m, "Image", "get_min_bound");
    docstring::ClassMethodDocInject(m, "Image", "get_max_bound");
    docstring::ClassMethodDocInject(m, "Image", "clear");
    docstring::ClassMethodDocInject(m, "Image", "is_empty");
    docstring::ClassMethodDocInject(m, "Image", "to_legacy_image");

    py::class_<RGBDImage, PyGeometry<RGBDImage>, Geometry> rgbd_image(
            m, "RGBDImage",
            "RGBDImage is a pair of color and depth images. For most "
            "procesing, the image pair should be aligned (same viewpoint and  "
            "resolution).");
    rgbd_image
            // Constructors.
            .def(py::init<>(), "Construct an empty RGBDImage.")
            .def(py::init<const Image &, const Image &, bool>(),
                 "Parameterized constructor", "color"_a, "depth"_a,
                 "aligned"_a = true)
            // Depth and color images.
            .def_readwrite("color", &RGBDImage::color_, "The color image.")
            .def_readwrite("depth", &RGBDImage::depth_, "The depth image.")
            .def_readwrite("aligned_", &RGBDImage::aligned_,
                           "Are the depth and color images aligned (same "
                           "viewpoint and resolution)?")
            // Functions.
            .def("clear", &RGBDImage::Clear, "Clear stored data.")
            .def("is_empty", &RGBDImage::IsEmpty, "Is any data stored?")
            .def("are_aligned", &RGBDImage::AreAligned,
                 "Are the depth and color images aligned (same viewpoint and "
                 "resolution)?")
            .def("get_min_bound", &RGBDImage::GetMinBound,
                 "Compute min 2D coordinates for the data (always {0, 0}).")
            .def("get_max_bound", &RGBDImage::GetMaxBound,
                 "Compute max 2D coordinates for the data.")
            // Conversion.
            .def("to_legacy_rgbd_image", &RGBDImage::ToLegacyRGBDImage,
                 "Convert to legacy RGBDImage type.")
            // Description.
            .def("__repr__", &RGBDImage::ToString);

    docstring::ClassMethodDocInject(m, "RGBDImage", "get_min_bound");
    docstring::ClassMethodDocInject(m, "RGBDImage", "get_max_bound");
    docstring::ClassMethodDocInject(m, "RGBDImage", "clear");
    docstring::ClassMethodDocInject(m, "RGBDImage", "is_empty");
    docstring::ClassMethodDocInject(m, "RGBDImage", "to_legacy_rgbd_image");
    docstring::ClassMethodDocInject(m, "RGBDImage", "__init__",
                                    map_shared_argument_docstrings);
}

}  // namespace geometry
}  // namespace t
}  // namespace open3d<|MERGE_RESOLUTION|>--- conflicted
+++ resolved
@@ -130,20 +130,11 @@
                                     map_shared_argument_docstrings);
 
     // Conversion.
-<<<<<<< HEAD
-    image.def("convert_to", &Image::ConvertTo,
-              "Returns an Image with the specified Dtype.", "dtype"_a,
-              "scale"_a = Image::SCALE_DEFAULT, "offset"_a = 0.0,
-              "copy"_a = false);
-    docstring::ClassMethodDocInject(
-            m, "Image", "convert_to",
-=======
     image.def("to", &Image::To, "Returns an Image with the specified Dtype.",
               "dtype"_a, "scale"_a = py::none(), "offset"_a = 0.0,
               "copy"_a = false);
     docstring::ClassMethodDocInject(
             m, "Image", "to",
->>>>>>> 6fe2f029
             {{"dtype", "The targeted dtype to convert to."},
              {"scale",
               "Optional scale value. This is 1./255 for UInt8 -> Float{32,64}, "
